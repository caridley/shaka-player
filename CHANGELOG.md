<<<<<<< HEAD
## 3.1.2-charter12gap1 (2022-05-09)
Bugfixes
 - Add streaming.pauseToGetBackInSeekRange setting

## 3.1.2-charter12 (2022-05-09)
Bugfixes
 - Added streaming.gapOverJump setting
 - Added streaming.reportGapJumps setting
 - Support setting append window start and end from demo app settings

=======
## 3.1.2-charter13 (2022-05-17)
New Features
 - Supports CEA 608 caption positioning
 
>>>>>>> 2a3605d3
## 3.1.2-charter11 (2022-04-28)
Bugfixes
 - add configurable append window start and end adjustments

## 3.1.2-charter10 (2022-04-23)
Bugfixes
 - revert pixel apsect ratio parsing change, it really is named "sar"

## 3.1.2-charter9 (2022-04-22)
Bugfixes
 - fix captions off screen with OVP
 - fix parsing of pixel aspect ratio - use "par" instead of "sar"

## 3.1.2-charter8 (2022-03-28)
Bugfixes
 - 608 captions, while centered, stay on-row.

## 3.1.2-charter7 (2022-02-17)
Bugfixes
 - Report embedded caption parsing errors as recoverable

## 3.1.2-charter6 (2022-02-16)
Bugfixes
 - Discard media segements when there are caption parsing errors

## 3.1.2-charter5 (2022-01-06)
Bugfixes
  - Fix seek range issues on transition from live to VOD 
    - cherry-picked from 3.1.4 release
    - https://github.com/google/shaka-player/issues/3675

## 3.1.2-charter4 (2021-12-21)
Bugfixes
  - Prioritize bitrate when matching video streams
    - https://jira.charter.com/browse/STVTVSDK-8086


## 3.1.2-charter3 (2021-12-13)

Enhancements:
  - Added media quality change events
    - https://github.com/google/shaka-player/issues/3431
    - https://github.com/google/shaka-player/pull/3700
  - Add support for efficient DASH manifest preprocesing
    - https://github.com/google/shaka-player/issues/3339
    - https://github.com/google/shaka-player/pull/3480

Bugfixes: 
  - Correct fix for loss of captions on live DAI streams
    - https://github.com/google/shaka-player/issues/3783
    - https://github.com/google/shaka-player/pull/3801


## 3.1.2-charter2 (2021-12-08)

Enhancements:
  - Add updateStartTime method to play
    - https://github.com/google/shaka-player/issues/3434
    - https://github.com/google/shaka-player/pull/3491

## 3.1.2-charter1 (2021-12-01)

Bugfixes
  - Fix loss of captions on live DAI streams
    - https://github.com/google/shaka-player/issues/3783
    - https://github.com/google/shaka-player/pull/3801


## 3.1.2-charter (2021-08-31)

Bugfixes:
  - Fix MEDIA.BUFFER_READ_OUT_OF_BOUNDS error when CEA caption packets are empty
    - https://github.com/google/shaka-player/issues/3608
    - https://github.com/google/shaka-player/pull/3609 


## 3.1.2 (2021-07-14)

Bugfixes:
  - Fix choosing tracks from streaming event
    - https://github.com/google/shaka-player/issues/3448
    - https://github.com/google/shaka-player/pull/3459
  - Fix multiperiod without consistent thumbnails
    - https://github.com/google/shaka-player/issues/3383
  - Fix failure with multiple thumbnails per period
    - https://github.com/google/shaka-player/issues/3383
  - Update Play icon after seeking from end
    - https://github.com/google/shaka-player/pull/3515
  - Reset forced subs between loads
  - Fix thumbnail position calculation
    - https://github.com/google/shaka-player/issues/3511
    - https://github.com/google/shaka-player/pull/3516
  - Fix thumbnail duration, expose start time and duration
    - https://github.com/google/shaka-player/pull/3517
  - Fix enforcement of cue alignment styles
    - https://github.com/google/shaka-player/issues/3379
  - Fix DASH transition from dynamic to static
    - https://github.com/google/shaka-player/pull/3497
  - Fix ARIA label on replay button
    - https://github.com/google/shaka-player/pull/3513
  - Fix audio language switching while using AirPlay
    - https://github.com/google/shaka-player/issues/3125
    - https://github.com/google/shaka-player/pull/3472
  - Show captions with rapid seek when ignoreTextStreamFailures is true
    - https://github.com/google/shaka-player/pull/3476
  - Fix clearing buffer when requested for already-selected variant
    - https://github.com/google/shaka-player/pull/3477
  - Fix hung playback on rapid seek
    - https://github.com/google/shaka-player/pull/3479
  - Don't show AirPlay button if unavailable
    - https://github.com/google/shaka-player/issues/3471
  - Fix bogus debug logs

Docs:
  - Update upgrade guides
    - https://github.com/google/shaka-player/issues/3487


## 3.1.1 (2021-06-17)

Bugfixes:
  - Fix buffering due to re-fetch in multi-period DASH
    - https://github.com/google/shaka-player/pull/3419
    - https://github.com/google/shaka-player/issues/3354
  - Prioritize AVERAGE-BANDWIDTH over BANDWIDTH in HLS
    - https://github.com/google/shaka-player/pull/3428
  - Fix EC-3 box support in DRM workaround on smart TVs
    - https://github.com/google/shaka-player/pull/3427
  - Fix exception in UI on devices that do not support fullscreen
    - https://github.com/google/shaka-player/issues/3441
  - Fix caption positioning and sizing when the container resizes
    - https://github.com/google/shaka-player/pull/3426
    - https://github.com/google/shaka-player/pull/3425
    - https://github.com/google/shaka-player/pull/3414
  - Fix exceptions thrown in content with trick-mode tracks
    - https://github.com/google/shaka-player/issues/3423
  - Filter unsupported H.264 streams in Xbox
    - https://github.com/google/shaka-player/pull/3411
  - Fix out-of-bounds exception in LL-DASH
    - https://github.com/google/shaka-player/issues/3402
    - https://github.com/google/shaka-player/pull/3403
  - Fix failures and gaps in LL-DASH
    - https://github.com/google/shaka-player/issues/3404
    - https://github.com/google/shaka-player/pull/3405
  - Allow muxjs to be loaded after Shaka
    - https://github.com/google/shaka-player/issues/3407
  - Choose the configured preferred text role at start
    - https://github.com/google/shaka-player/pull/3399
  - Fix STORAGE_LIMIT_REACHED error masked by DOWNLOAD_SIZE_CALLBACK_ERROR
    - https://github.com/google/shaka-player/pull/3396
  - Fix "details" field in shaka-ui-load-failed event
    - https://github.com/google/shaka-player/issues/3388
  - Ignore network changes if ABR is disabled
    - https://github.com/google/shaka-player/pull/3387
  - Fix ClearKey+WebM+src= playback failure
    - https://github.com/google/shaka-player/issues/3366

Docs:
  - Document disabling Range header requests in HLS
    - https://github.com/google/shaka-player/pull/3442
  - Add Angular integration link
    - https://github.com/google/shaka-player/pull/3409

Demo App:
  - Add MIME type and extra config to custom assets


## 3.1.0 (2021-04-29)

New Features:
  - Ads APIs are now STABLE (no longer BETA)
  - MediaCapabilities support (BETA)
    - https://github.com/google/shaka-player/issues/1391
  - Remove support for IE11
    - https://github.com/google/shaka-player/issues/2339
  - Low-latency HLS (LL-HLS) and DASH (LL-DASH) support
    - https://github.com/google/shaka-player/issues/1525
  - Make DASH keySystems configurable
    - https://github.com/google/shaka-player/pull/3276
  - Make DRM sessionType configurable in advanced DRM config
    - https://github.com/google/shaka-player/pull/3301
  - Add Loop, PIP, Cast, AirPlay buttons to control panel
    - https://github.com/google/shaka-player/issues/2676
    - https://github.com/google/shaka-player/pull/3255
  - Network stall detection
    - https://github.com/google/shaka-player/pull/3227
  - Store thumbnails for offline playback
    - https://github.com/google/shaka-player/pull/3280
  - Extract HDR metadata from DASH manifests
    - https://github.com/google/shaka-player/pull/3226
  - Make gap detection threshold configurable
    - https://github.com/google/shaka-player/pull/3166
  - Support WebVTT default text color and default text background color
    - https://github.com/google/shaka-player/issues/3182
    - https://github.com/google/shaka-player/pull/3182
  - Add support for thumbnail tracks
    - https://github.com/google/shaka-player/pull/3145
  - Add getKeyStatuses to Player
  - Parse spatial audio from manifest
    - https://github.com/google/shaka-player/pull/3148
  - Add support for WebVTT style blocks
    - https://github.com/google/shaka-player/pull/3071
  - Add SubViewer (SBV) support
    - https://github.com/google/shaka-player/pull/3063
    - https://github.com/google/shaka-player/pull/3266
  - Add SubStation Alpha (SSA) support
    - https://github.com/google/shaka-player/pull/3060
  - Add downloadSizeCallback before storing offline
    - https://github.com/google/shaka-player/issues/3049
    - https://github.com/google/shaka-player/pull/3049
  - Extract HDR metadata from HLS manifests
    - https://github.com/google/shaka-player/issues/3116
    - https://github.com/google/shaka-player/pull/3116
  - add ignoreMaxSegmentDuration config for DASH manifest
    - https://github.com/google/shaka-player/pull/3115
  - Add navigator.storage.estimate polyfill
    - https://github.com/google/shaka-player/issues/2900
    - https://github.com/google/shaka-player/pull/3050
  - Prefer unprefixed EME for Safari
    - https://github.com/google/shaka-player/pull/3021
  - Add config to prefer native HLS playback
    - https://github.com/google/shaka-player/issues/3077
  - Add LyRiCs (LRC) support
    - https://github.com/google/shaka-player/pull/3036
  - Add support for SMPTE namespace 2013
    - https://github.com/google/shaka-player/issues/3061
    - https://github.com/google/shaka-player/pull/3062
  - Add support for mpegB:cicp:ChannelConfiguration
    - https://github.com/google/shaka-player/pull/3057
  - Config to prefer forced subtitles
    - https://github.com/google/shaka-player/pull/3022
  - Change default network request timeout
    - https://github.com/google/shaka-player/pull/3024
  - Optionally force HTTPS content URIs
    - https://github.com/google/shaka-player/pull/3025
  - Add parameter to probeSupport to skip DRM tests
    - https://github.com/google/shaka-player/pull/3047
  - Add autoLowLatencyMode config
    - https://github.com/google/shaka-player/issues/1525
    - https://github.com/google/shaka-player/pull/2861
  - Allow apps to register a custom seek bar UI implementation
    - https://github.com/google/shaka-player/issues/2924
    - https://github.com/google/shaka-player/pull/2966
  - Parse forced subtitles from manifest
    - https://github.com/google/shaka-player/issues/2122
    - https://github.com/google/shaka-player/issues/2916
    - https://github.com/google/shaka-player/pull/2938
  - Add addTextTrackAsync
    - https://github.com/google/shaka-player/pull/2932
  - Allow showing track labels in UI
    - https://github.com/google/shaka-player/issues/2927
  - Allow switching between mono and stereo tracks
    - https://github.com/google/shaka-player/pull/2911
  - Add support to side-load subtitles in src mode
    - https://github.com/google/shaka-player/pull/2874
  - Add SubRip (SRT) subtitle support
    - https://github.com/google/shaka-player/pull/2872
  - CEA-708 Decoder
    - https://github.com/google/shaka-player/pull/2807
  - Added completionPercent to playback stats
  - Render bold/italics/underline on SimpleTextDisplayer
    - https://github.com/google/shaka-player/pull/2779
  - Adds VTT tag rendering for bold, italic, and underline
    - https://github.com/google/shaka-player/issues/2348
    - https://github.com/google/shaka-player/pull/2776
  - CEA-608 Decoder
    - https://github.com/google/shaka-player/issues/2648
    - https://github.com/google/shaka-player/pull/2731
    - https://github.com/google/shaka-player/pull/2649
    - https://github.com/google/shaka-player/pull/2660
  - Add dependencies module to allow custom dependency injection
    - https://github.com/google/shaka-player/issues/2562
    - https://github.com/google/shaka-player/pull/2683
  - Add HLS PlayReady support
    - https://github.com/google/shaka-player/pull/2719
  - Add AirPlay button to overflow menu
    - https://github.com/google/shaka-player/pull/2701
  - Use Network Information API to react to network changes
    - https://github.com/google/shaka-player/pull/2663
  - Added polyfill for screen.orientation
  - Add support for EXT-X-SESSION-DATA in HLS
    - https://github.com/google/shaka-player/pull/2642
  - Add forceLandscapeOnFullscreen UI config
    - https://github.com/google/shaka-player/issues/883
    - https://github.com/google/shaka-player/issues/2653


## 3.0.11 (2021-04-28)

Bugfixes:
  - Assume MP4 in HLS if MIME type can't be deduced
    - https://github.com/google/shaka-player/issues/3142
    - https://github.com/google/shaka-player/pull/3325
  - Fix resolution changes with lang change
    - https://github.com/google/shaka-player/issues/3262
    - https://github.com/google/shaka-player/issues/3288
  - Resume previous playback speed after pause
    - https://github.com/google/shaka-player/issues/3261
  - Fix updating of the mute icon
    - https://github.com/google/shaka-player/pull/3307
  - Fix text writing-mode support in old versions of Tizen and WebOS
    - https://github.com/google/shaka-player/pull/3330
  - Show replay icon instead of play when video ends
    - https://github.com/google/shaka-player/issues/3247
    - https://github.com/google/shaka-player/pull/3253
  - Fix cross-browser focus outline
    - https://github.com/google/shaka-player/issues/2863
  - Fix rapid keyboard-based seeking
    - https://github.com/google/shaka-player/issues/3234
    - https://github.com/google/shaka-player/pull/3259
  - Fix holding keyboard controls
    - https://github.com/google/shaka-player/pull/3267
  - Display cursors as pointers on overflow menu buttons
    - https://github.com/google/shaka-player/pull/3218
  - Fix failed assertion for eviction logic
    - https://github.com/google/shaka-player/issues/3169
  - Fix stalls on a live dash stream
    - https://github.com/google/shaka-player/issues/3139
    - https://github.com/google/shaka-player/issues/3169
  - Fix HLS content type detection with text codecs
    - https://github.com/google/shaka-player/issues/3184

Ad Features (BETA):
  - Fix the skip ad button not being clickable
    - https://github.com/google/shaka-player/issues/3284
    - https://github.com/google/shaka-player/pull/3326
  - Add the original IMA event to the Shaka `AD_CLICKED` event
    - https://github.com/google/shaka-player/issues/3304
  - Add more info on serving limited ads to the tutorial

Demo App:
  - Fix centering of icons, add hover effect on settings
    - https://github.com/google/shaka-player/pull/3352

Docs:
  - Update event docs and event links
    - https://github.com/google/shaka-player/pull/3256
  - Add the UI Theme Gallery link to the docs
    - https://github.com/google/shaka-player/issues/3246
  - Fixed various grammatical errors and typos
    - https://github.com/google/shaka-player/pull/3342
    - https://github.com/google/shaka-player/pull/3340
  - Fix offline tutorial to use the correct config
    - https://github.com/google/shaka-player/pull/3337

Misc:
  - Allow testing with Chromium-based Edge in Karma
    - https://github.com/google/shaka-player/pull/3265
  - Official Xbox One support
    - https://github.com/google/shaka-player/issues/1705


## 2.5.22 (2021-04-28)

Bugfixes:
  - Assume MP4 in HLS if MIME type can't be deduced
    - https://github.com/google/shaka-player/issues/3142
    - https://github.com/google/shaka-player/pull/3325
  - Fix resolution changes with lang change
    - https://github.com/google/shaka-player/issues/3262
    - https://github.com/google/shaka-player/issues/3288
  - Resume previous playback speed after pause
    - https://github.com/google/shaka-player/issues/3261
  - Fix updating of the mute icon
    - https://github.com/google/shaka-player/pull/3307
  - Fix text writing-mode support in old versions of Tizen and WebOS
    - https://github.com/google/shaka-player/pull/3330
  - Show replay icon instead of play when video ends
    - https://github.com/google/shaka-player/issues/3247
    - https://github.com/google/shaka-player/pull/3253
  - Fix cross-browser focus outline
    - https://github.com/google/shaka-player/issues/2863
  - Fix rapid keyboard-based seeking
    - https://github.com/google/shaka-player/issues/3234
    - https://github.com/google/shaka-player/pull/3259
  - Fix holding keyboard controls
    - https://github.com/google/shaka-player/pull/3267
  - Fix stylelint on Windows
    - https://github.com/google/shaka-player/issues/2985
    - https://github.com/google/shaka-player/pull/3214
  - Display cursors as pointers on overflow menu buttons
    - https://github.com/google/shaka-player/pull/3218

Demo App:
  - Fix centering of icons, add hover effect on settings
    - https://github.com/google/shaka-player/pull/3352

Docs:
  - Update event docs and event links
  - Add the UI Theme Gallery link to the docs
    - https://github.com/google/shaka-player/issues/3246
  - Fixed various grammatical errors and typos
    - https://github.com/google/shaka-player/pull/3342
    - https://github.com/google/shaka-player/pull/3340

Misc:
  - Allow testing with Chromium-based Edge in Karma
    - https://github.com/google/shaka-player/pull/3265
  - Official Xbox One support
    - https://github.com/google/shaka-player/issues/1705


## 3.0.10 (2021-03-18)

Bugfixes:
  - Fix stalls in some multi-Period DASH content
    - https://github.com/google/shaka-player/issues/3230
  - Fix stylelint errors on Windows
    - https://github.com/google/shaka-player/issues/2985
    - https://github.com/google/shaka-player/pull/3214


## 3.0.9 (2021-03-15)

Bugfixes:
  - Fixed build error on Windows
    - https://github.com/google/shaka-player/issues/3208
    - https://github.com/google/shaka-player/issues/3204
    - https://github.com/google/shaka-player/pull/3211
  - Exported SegmentReference.getUris
    - https://github.com/google/shaka-player/issues/3096
  - Fix giant gaps in SSAI content
    - https://github.com/google/shaka-player/issues/3191
  - Fix TTML background image attribute case
    - https://github.com/google/shaka-player/issues/3196
  - Avoid setting global Cast hook
    - https://github.com/google/shaka-player/issues/3167
  - Fix codec choice when resolutions differ
    - https://github.com/google/shaka-player/issues/3056
    - https://github.com/google/shaka-player/pull/3072
  - Fix autoplay for non-zero-start VOD
    - https://github.com/google/shaka-player/issues/2987
  - Allow playing Periods with missing text
    - https://github.com/google/shaka-player/issues/2957
  - Support localized whitespace preservation in TTML
    - https://github.com/google/shaka-player/issues/3011
    - https://github.com/google/shaka-player/pull/3043
  - Fix offline storage after a failure
    - https://github.com/google/shaka-player/issues/2781
  - Fix repeated seek on start for some content
    - https://github.com/google/shaka-player/issues/2831
  - Fix subtitle display in timing edge case
    - https://github.com/google/shaka-player/issues/3151
    - https://github.com/google/shaka-player/pull/3152
  - Support version 1 emsg boxes
    - https://github.com/google/shaka-player/issues/1539
    - https://github.com/google/shaka-player/pull/3147
    - https://github.com/google/shaka-player/pull/3198

Ads (BETA):
  - Change the value of the 'mpt' param we set for tracking
  - Expose native IMA stream manager for SS DAI
  - Hide the ad container when ads aren't playing
    - https://github.com/google/shaka-player/issues/3121
  - Add "limited ads" section to the ads tutorial
  - Expand the IMA integration tutorial
    - https://github.com/google/shaka-player/issues/3168

Docs:
  - Fixed various typos
    - https://github.com/google/shaka-player/pull/3222
  - Fixed outdated info and typos
    - https://github.com/google/shaka-player/pull/3206
  - Document programmatic UI setup
    - https://github.com/google/shaka-player/issues/2655
  - Update doc for manifest and segment ALR
  - Add vue.js, nuxt.js and video.js integration examples
    - https://github.com/google/shaka-player/pull/3160

Demo App:
  - Make it possible to add custom ad assets with no manifest uri.
    - https://github.com/google/shaka-player/issues/3136
  - Add an ADS tab to the custom content page
    - https://github.com/google/shaka-player/issues/3136
  - Add DAI live DASH example to DEMO app
    - https://github.com/google/shaka-player/pull/3170


## 2.5.21 (2021-03-12)

Bugfixes:
  - Fix giant gaps in SSAI content
    - https://github.com/google/shaka-player/issues/3191
  - Fix TTML background image attribute case
    - https://github.com/google/shaka-player/issues/3196
  - Avoid setting global Cast hook
    - https://github.com/google/shaka-player/issues/3167
  - Fix codec choice when resolutions differ
    - https://github.com/google/shaka-player/pull/3072
  - Fix autoplay for non-zero-start VOD
    - https://github.com/google/shaka-player/issues/2987
  - Support localized whitespace preservation in TTML
    - https://github.com/google/shaka-player/issues/3011
    - https://github.com/google/shaka-player/pull/3043
  - Fix repeated seek on start for some content
    - https://github.com/google/shaka-player/issues/2831
  - Fix subtitle display in timing edge case
    - https://github.com/google/shaka-player/issues/3151
    - https://github.com/google/shaka-player/pull/3152
  - Fixed build error on Windows
    - https://github.com/google/shaka-player/pull/3211
    - https://github.com/google/shaka-player/issues/3208
    - https://github.com/google/shaka-player/issues/3204

Docs:
  - Fixed outdated info and typos
    - https://github.com/google/shaka-player/pull/3206
  - Fixed various typos
    - https://github.com/google/shaka-player/pull/3222
  - Document programmatic UI setup
    - https://github.com/google/shaka-player/issues/2655
  - Update doc for manifest and segment ALR


## 3.0.8 (2021-02-08)

Bugfixes:
  - Fix memory leak in Webpack-bundled version
    - https://github.com/google/shaka-player/issues/3092
    - https://github.com/google/shaka-player/pull/3098
  - Fix build in Python 3
    - https://github.com/google/shaka-player/issues/3102
  - Fix broken build in directories with spaces
    - https://github.com/google/shaka-player/issues/3102
  - Fix mixed clear/encrypted content on Xbox & Tizen
    - https://github.com/google/shaka-player/issues/2759
  - Fix trick mode tracks in DASH (work around compiler bug)
    - https://github.com/google/shaka-player/issues/3085
    - https://github.com/google/shaka-player/pull/3087
  - Fix DRM initialization on WebOS 3.0
    - https://github.com/google/shaka-player/pull/3109
  - Fix segment refs for "future" DASH periods
  - Recognize "m4f" extension in HLS
    - https://github.com/google/shaka-player/issues/3099
    - https://github.com/google/shaka-player/pull/3111
  - Catch unhandled rejection while destroying StreamingEngine
  - Fix header sizes for MP4 boxes with 64-bit size fields
  - Fix load-time exception in nodejs

Ads (BETA):
  - Use the correct AdsLoader `AD_ERROR` event
    - https://github.com/google/shaka-player/issues/3095
    - https://github.com/google/shaka-player/pull/3105
  - Expose getMinSuggestedDuration
  - Add setVpaidMode to the IMA externs
    - https://github.com/google/shaka-player/pull/3135


## 2.5.20 (2021-02-08)

Bugfixes:
  - Fix build in Python 3
    - https://github.com/google/shaka-player/issues/3102
  - Fix broken build in directories with spaces
    - https://github.com/google/shaka-player/issues/3102
  - Fix trick mode tracks in DASH (work around compiler bug)
    - https://github.com/google/shaka-player/issues/3085
    - https://github.com/google/shaka-player/pull/3087
  - Fix DRM initialization on WebOS 3.0
    - https://github.com/google/shaka-player/pull/3109
  - Recognize "m4f" extension in HLS
    - https://github.com/google/shaka-player/issues/3099
    - https://github.com/google/shaka-player/pull/3111
  - Fix header sizes for MP4 boxes with 64-bit size fields


## 3.0.7 (2021-01-06)

Bugfixes:
  - Fix text failures triggered by rapid stream switches
  - Remove legacy Edge workarounds on new Edge
  - Fix viewport anchor calculations in TTML
    - https://github.com/google/shaka-player/pull/3065
  - Fix slow memory leak related to MediaSource object URLs
    - https://github.com/google/shaka-player/issues/2953
  - Fix clicking in interactive client-side ads
    - https://github.com/google/shaka-player/issues/3053
  - Improve cue comparison performance
    - https://github.com/google/shaka-player/issues/3018
  - Fix race condition in text stream scheduling
    - https://github.com/google/shaka-player/issues/2764
  - Fix multiple stream-merging issues with DASH multi-period content
    - https://github.com/google/shaka-player/issues/2785
    - https://github.com/google/shaka-player/issues/2884
  - Fix exception when removing content from buffer
    - https://github.com/google/shaka-player/issues/2982
    - https://github.com/google/shaka-player/pull/3042
  - Fix memory leak in DASH with SegmentTimeline
    - https://github.com/google/shaka-player/issues/3038
    - https://github.com/google/shaka-player/pull/3039
  - Fix trick-mode tracks associated with multiple regular tracks
    - https://github.com/google/shaka-player/pull/2992
  - Fix TS DRM failures
    - https://github.com/google/shaka-player/issues/2981
  - Work around misreported AC-3 support on Tizen
    - https://github.com/google/shaka-player/issues/2989
  - Ignore incompatible TrickMode streams
    - https://github.com/google/shaka-player/pull/2984
  - Fix rare exception thrown when switching streams
    - https://github.com/google/shaka-player/issues/2956
    - https://github.com/google/shaka-player/issues/2970
  - Fix rendering of line breaks in text cues
    - https://github.com/google/shaka-player/issues/2828

Ads (BETA):
  - Fix ad disappearance when reconfiguring UI during an ad
    - https://github.com/google/shaka-player/issues/2869
    - https://github.com/google/shaka-player/issues/2943
  - Fix stopping ad manager after adblock

Build:
  - Fix build issues with Python 3
    - https://github.com/google/shaka-player/issues/3003
    - https://github.com/google/shaka-player/issues/3004
  - Fix running build scripts on Windows
    - https://github.com/google/shaka-player/issues/2988
  - Fix build error about stylelint paths
  - Fix build failure in context of node module

Demo App:
  - Fix keyboard navigation in settings
    - https://github.com/google/shaka-player/issues/2986

Docs:
  - Clean up doc generation
  - Fix docs generation for enums in ui
    - https://github.com/google/shaka-player/issues/2698


## 2.5.19 (2021-01-06)

Bugfixes:
  - Remove legacy Edge workarounds on new Edge
  - Fix viewport anchor calculations in TTML
    - https://github.com/google/shaka-player/pull/3065
  - Fix slow memory leak related to MediaSource object URLs
    - https://github.com/google/shaka-player/issues/2953
  - Improve cue comparison performance
    - https://github.com/google/shaka-player/issues/3018
  - Fix race condition in text stream scheduling
    - https://github.com/google/shaka-player/issues/2764
  - Fix exception when removing content from buffer
    - https://github.com/google/shaka-player/issues/2982
    - https://github.com/google/shaka-player/pull/3042
  - Work around misreported AC-3 support on Tizen
    - https://github.com/google/shaka-player/issues/2989
  - Fix trick-mode tracks associated with multiple regular tracks
    - https://github.com/google/shaka-player/pull/2992
  - Fix TS DRM failures
    - https://github.com/google/shaka-player/issues/2981
  - Ignore incompatible TrickMode streams
    - https://github.com/google/shaka-player/pull/2984

Build:
  - Fix build issues with Python 3
    - https://github.com/google/shaka-player/issues/3004
  - Fix running build scripts on Windows
    - https://github.com/google/shaka-player/issues/2988
  - Fix build error about stylelint paths
  - Fix build failure in context of node module

Demo App:
  - Fix keyboard navigation in settings
    - https://github.com/google/shaka-player/issues/2986

Docs:
  - Clean up doc generation
  - Fix docs generation for enums in ui
    - https://github.com/google/shaka-player/issues/2698


## 3.0.6 (2020-11-12)

Bugfixes:
  - Fix handling of metadata tracks for src= playback
    - https://github.com/google/shaka-player/pull/2971
  - Fix handling of role-less audio tracks
    - https://github.com/google/shaka-player/issues/2906
    - https://github.com/google/shaka-player/issues/2909
  - Fix support for multi-period encrypted live
    - https://github.com/google/shaka-player/issues/2979
    - https://github.com/google/shaka-player/issues/2645
  - Export UI externs
    - https://github.com/google/shaka-player/issues/2948
  - Fix duplicate init segment requests on manifest updates
    - https://github.com/google/shaka-player/issues/2856
    - https://github.com/google/shaka-player/pull/2942
  - Fix hard-coded TTML namespaces
    - https://github.com/google/shaka-player/issues/2756
  - Fix test failure on IE11
  - Filter out "chapters" tracks during src= playback
    - https://github.com/google/shaka-player/pull/2960
  - Fix compatibility for plugin factories
    - https://github.com/google/shaka-player/issues/2958
  - Be more permissive in vtt files
    - https://github.com/google/shaka-player/pull/2941
  - Fix renaming of UI base class protected members
    - https://github.com/google/shaka-player/issues/2923
  - Make submenu CSS apply to all submenus
    - https://github.com/google/shaka-player/issues/2925
  - Export FakeEvent for use by UI plugins
    - https://github.com/google/shaka-player/issues/2923
  - Recognize mp4a and mp4v extensions in HLS
  - Support multiple CHARACTERISTICS values in HLS
    - https://github.com/google/shaka-player/pull/2905
  - Don't auto-play after seeking while paused in the UI
    - https://github.com/google/shaka-player/pull/2898

Ad changes (BETA):
  - Allow apps to supply adsResponse property for IMA
    - https://github.com/google/shaka-player/issues/2892
    - https://github.com/google/shaka-player/pull/2946

Docs:
  - Add link to complete list of build categories
    - https://github.com/google/shaka-player/pull/2934
  - Correct receiver IDs in the UI tutorial
    - https://github.com/google/shaka-player/issues/2926
  - Update required Node version
    - https://github.com/google/shaka-player/issues/2913

Demo App:
  - Add test streams for CEA-608
    - https://github.com/google/shaka-player/pull/2939
  - Add new low latency DASH manifest
    - https://github.com/google/shaka-player/pull/2963
  - Remove redundant switch for manifest.dash.ignoreDrmInfo

Misc:
  - Add mkdir to make all build commands self-contained
    - https://github.com/google/shaka-player/issues/2973
    - https://github.com/google/shaka-player/pull/2977
  - Generate TypeScript defs with Clutz
    - https://github.com/google/shaka-player/issues/1030


## 2.5.18 (2020-11-12)

Bugfixes:
  - Fix handling of role-less audio tracks
    - https://github.com/google/shaka-player/issues/2906
    - https://github.com/google/shaka-player/issues/2909
  - Export UI externs
    - https://github.com/google/shaka-player/issues/2948
  - Fix hard-coded TTML namespaces
    - https://github.com/google/shaka-player/issues/2756
  - Filter out "chapters" tracks during src= playback
    - https://github.com/google/shaka-player/pull/2960
  - Fix renaming of UI base class protected members
    - https://github.com/google/shaka-player/issues/2923
  - Export FakeEvent for use by UI plugins
    - https://github.com/google/shaka-player/issues/2923
  - Recognize mp4a and mp4v extensions in HLS
  - Support multiple CHARACTERISTICS values in HLS
    - https://github.com/google/shaka-player/pull/2905
  - Don't auto-play after seeking while paused in the UI
    - https://github.com/google/shaka-player/pull/2898

Docs:
  - Add link to complete list of build categories
    - https://github.com/google/shaka-player/pull/2934
  - Update required Node version
    - https://github.com/google/shaka-player/issues/2913
  - Correct receiver app IDs in the UI tutorial
    - https://github.com/google/shaka-player/issues/2926

Demo App:
  - Remove redundant switch for manifest.dash.ignoreDrmInfo

Misc:
  - Add mkdir to make all build commands self-contained
    - https://github.com/google/shaka-player/issues/2973
    - https://github.com/google/shaka-player/pull/2977


## 3.0.5 (2020-10-07)

Bugfixes:
  - Fix hiding controls on mobile after touch
    - https://github.com/google/shaka-player/issues/2886
  - Ignore seek touch events on hidden controls
    - https://github.com/google/shaka-player/issues/2888
  - Fix interpretation of DEFAULT and AUTOSELECT in HLS
    - https://github.com/google/shaka-player/issues/2880
  - Avoid a race when clearing buffered content
  - Allow playback of video-only HLS via configuration
    - https://github.com/google/shaka-player/issues/2868
  - Make UITextDisplayer CSS-independent
    - https://github.com/google/shaka-player/issues/2817
    - https://github.com/google/shaka-player/pull/2819
  - Remove hard-coded tts:extent namespace in TTML parser
    - https://github.com/google/shaka-player/issues/2860
  - Don't apply seek range while content is still loading
    - https://github.com/google/shaka-player/issues/2848
    - https://github.com/google/shaka-player/issues/2748
    - https://github.com/google/shaka-player/pull/2849
  - Fix Shaka+Cast apps using IndexedDB
    - https://github.com/google/shaka-player/issues/2850
  - Permit applications to monkey-patch Date.now
    - https://github.com/google/shaka-player/pull/2857
  - Fix detection of Edge Chromium as Edge
    - https://github.com/google/shaka-player/pull/2855
  - Fix loading with global "define" set to null
    - https://github.com/google/shaka-player/issues/2847
  - Fix missing cues in UITextDisplayer
  - Fix storing modified init data for offline sessions
  - Fix duplicate text streams in multi-period DASH
    - https://github.com/google/shaka-player/pull/2885
  - Fix rapid seeking leading to infinite buffering
    - https://github.com/google/shaka-player/issues/2670
  - Fix non-deterministic exception in StreamingEngine
    - https://github.com/google/shaka-player/issues/2768
  - Fix bug where cue comparison throws
  - Fix exception on multi-period DASH
    - https://github.com/google/shaka-player/issues/2811
  - Fix embedded captions vanishing
    - https://github.com/google/shaka-player/issues/2811
  - Fix application of DRM server certificate
    - https://github.com/google/shaka-player/issues/2644
  - Fix multi-period DASH with period-specific codecs
    - https://github.com/google/shaka-player/issues/2883

Demo App:
  - Change the menu icon to a settings icon
  - Suppress bogus errors displayed during download

Docs:
  - Fix references to built-in CEA 608 support, not available in this branch
  - Add links to the roadmap
    - https://github.com/google/shaka-player/pull/2825


## 2.5.17 (2020-10-06)

Bugfixes:
  - Fix hiding controls on mobile after touch
    - https://github.com/google/shaka-player/issues/2886
  - Ignore seek touch events on hidden controls
    - https://github.com/google/shaka-player/issues/2888
  - Fix interpretation of DEFAULT and AUTOSELECT in HLS
    - https://github.com/google/shaka-player/issues/2880
  - Avoid a race when clearing buffered content
  - Allow playback of video-only HLS via configuration
    - https://github.com/google/shaka-player/issues/2868
  - Make UITextDisplayer CSS-independent
    - https://github.com/google/shaka-player/issues/2817
    - https://github.com/google/shaka-player/pull/2819
  - Remove hard-coded tts:extent namespace in TTML parser
    - https://github.com/google/shaka-player/issues/2860
  - Don't apply seek range while content is still loading
    - https://github.com/google/shaka-player/issues/2848
    - https://github.com/google/shaka-player/issues/2748
    - https://github.com/google/shaka-player/pull/2849
  - Fix Shaka+Cast apps using IndexedDB
    - https://github.com/google/shaka-player/issues/2850
  - Permit applications to monkey-patch Date.now
    - https://github.com/google/shaka-player/pull/2857
  - Fix detection of Edge Chromium as Edge
    - https://github.com/google/shaka-player/pull/2855
  - Fix loading with global "define" set to null
    - https://github.com/google/shaka-player/issues/2847
  - Fix missing cues in UITextDisplayer
  - Fix storing modified init data for offline sessions

Demo App:
  - Change the menu icon to a settings icon

Docs:
  - Fix references to built-in CEA 608 support, not available in this branch


## 3.0.4 (2020-08-25)

Bugfixes:
  - Fix case sensitivity in KEYID format check in HLS
    - https://github.com/google/shaka-player/issues/2789
    - https://github.com/google/shaka-player/pull/2790
  - Do not assume HDR for HEVC1.2 on Chromecast
    - https://github.com/google/shaka-player/issues/2813
  - Recognize "wvtt" codec in HLS WebVTT tracks
    - https://github.com/google/shaka-player/pull/2778
  - Fix case sensitivity for DRM content types
    - https://github.com/google/shaka-player/issues/2799
    - https://github.com/google/shaka-player/pull/2800
  - PlayReady only has little-endian key IDs on Edge & IE
    - https://github.com/google/shaka-player/pull/2801
  - Fix UI translation of "live" in Chinese
    - https://github.com/google/shaka-player/issues/2804

Docs:
  - Improve docs on platform support
    - https://github.com/google/shaka-player/issues/2783
    - https://github.com/google/shaka-player/pull/2787
    - https://github.com/google/shaka-player/pull/2794
    - https://github.com/google/shaka-player/pull/2795
  - Add doc on Application-Level Redirects


## 2.5.16 (2020-08-25)

Bugfixes:
  - Fix case sensitivity in KEYID format check in HLS
    - https://github.com/google/shaka-player/issues/2789
    - https://github.com/google/shaka-player/pull/2790
  - Do not assume HDR for HEVC1.2 on Chromecast
    - https://github.com/google/shaka-player/issues/2813
  - Recognize "wvtt" codec in HLS WebVTT tracks
    - https://github.com/google/shaka-player/pull/2778
  - Fix case sensitivity for DRM content types
    - https://github.com/google/shaka-player/issues/2799
    - https://github.com/google/shaka-player/pull/2800
  - PlayReady only has little-endian key IDs on Edge & IE
    - https://github.com/google/shaka-player/pull/2801
  - Fix UI translation of "live" in Chinese
    - https://github.com/google/shaka-player/issues/2804

Docs:
  - Improve docs on platform support
    - https://github.com/google/shaka-player/issues/2783
    - https://github.com/google/shaka-player/pull/2787
    - https://github.com/google/shaka-player/pull/2794
    - https://github.com/google/shaka-player/pull/2795
  - Add doc on Application-Level Redirects


## 3.0.3 (2020-08-12)

Bugfixes:
  - Fix timing of VTT in HLS without map header
    - https://github.com/google/shaka-player/issues/2714
  - Fix TTML style inheritance
  - Fix ordering of cues on IE and Edge
  - Fix VTTCue polyfill in uncompiled mode on Edge
  - Ensure the number of variants stays stable when new periods are added
    - https://github.com/google/shaka-player/issues/2716
    - https://github.com/google/shaka-player/issues/2736
  - Fix src= playback on WebOS
    - https://github.com/google/shaka-player/pull/2777
  - Filter timeline regions by seek range
    - https://github.com/google/shaka-player/issues/2716
  - Don't send duplicate license requests
    - https://github.com/google/shaka-player/issues/2754
  - Don't limit segment count for VOD
    - https://github.com/google/shaka-player/issues/2677
    - https://github.com/google/shaka-player/issues/2709
    - https://github.com/google/shaka-player/issues/2745
  - Fix data URI parsing when charset present
  - Fix rendering of TTML nested cues and spacers
    - https://github.com/google/shaka-player/issues/2760

Ad changes (BETA):
  - Add an extra log when replacing ad tag params for tracking adoption
  - Properly set tracking info for SS IMA streams

Demo App:
  - License header field for custom assets
    - https://github.com/google/shaka-player/issues/2758

Docs:
  - Correct very outdated docs on test.py


## 2.5.15 (2020-08-12)

Bugfixes:
  - Fix TTML style inheritance
  - Fix ordering of cues on IE and Edge
  - Fix src= playback on WebOS
    - https://github.com/google/shaka-player/pull/2777
  - Filter timeline regions by seek range
    - https://github.com/google/shaka-player/issues/2716
  - Don't send duplicate license requests
    - https://github.com/google/shaka-player/issues/2754
  - Fix data URI parsing when charset present
  - Fix rendering of TTML nested cues and spacers
    - https://github.com/google/shaka-player/issues/2760

Docs:
  - Correct very outdated docs on test.py


## 3.0.2 (2020-07-28)

Bugfixes:
  - Fix missing build/types/core in npm packages
    - https://github.com/google/shaka-player/issues/2752
  - Work around stalling playback on Tizen 3
    - https://github.com/google/shaka-player/issues/2620
  - Fix hang while shutting down Widevine DRM sessions
    - https://github.com/google/shaka-player/issues/2741
  - Fix initial bandwidth estimate on Tizen
  - Fix src= playback on Tizen 3
  - Work around less 3.12.0 bug
  - Improve logging of buffered ranges on WebOS
  - Fix use of --test-custom-license-server in test.py
  - Fix HLS discontinuity bug, broken playback with ads
    - https://github.com/google/shaka-player/issues/2687
  - Fix disappearing captions with certain input patterns
    - https://github.com/google/shaka-player/issues/2671
    - https://github.com/google/shaka-player/pull/2674
  - Fix missing captions when switching streams
    - https://github.com/google/shaka-player/issues/2648
    - https://github.com/google/shaka-player/pull/2672
  - Append license for language-mapping-list to output

Ad changes (BETA):
  - Proxy all client-side IMA events through the ad manager
  - Fire a shaka.Player.Metadata event on detecting ID3 metadata
    - https://github.com/google/shaka-player/issues/2592

Docs:
  - Update tutorial for seek bar color changes
    - https://github.com/google/shaka-player/issues/2708
  - Add FAQ entry for native HLS playback in Safari
  - Update tutorials and docs to async/await syntax
    - https://github.com/google/shaka-player/issues/2544
    - https://github.com/google/shaka-player/pull/2693
  - Update tutorials and docs to use modern variable syntax (const/let)
    - https://github.com/google/shaka-player/issues/2544
    - https://github.com/google/shaka-player/pull/2692

Demo App:
  - Fix demo behavior when UI fails to load (due to ad blocker)
    - https://github.com/google/shaka-player/issues/2669


## 3.0.1 (2020-06-18)

Bugfixes:
  - Fix failure with identical text streams
    - https://github.com/google/shaka-player/issues/2646
  - Fix offline progress callbacks in release mode
    - https://github.com/google/shaka-player/issues/2652
  - Fix bad segment URLs in DASH SegmentTimeline
    - https://github.com/google/shaka-player/issues/2650
  - Correct license headers in compiled output
    - https://github.com/google/shaka-player/issues/2638
  - Set an explicit font size for icons in UI
    - https://github.com/google/shaka-player/issues/2633
  - Apply upstream styles for icons font in UI
    - https://github.com/google/shaka-player/issues/2633
  - Export shaka.util.FairPlayUtils and shaka.util.BufferUtils
    - https://github.com/google/shaka-player/issues/2626
    - https://github.com/google/shaka-player/pull/2628

Ad changes (BETA):
  - Correct IMA SDK URLs in service worker and docs
  - Fix UI not showing up for server side ad streams
    - https://github.com/google/shaka-player/issues/2592
  - Expose more client side IMA info to apps

Demo App:
  - Fix centering of MDL icons
  - Fix error text overflow
  - Fix missing icon for demo app menu

Docs:
  - Update Manifest Parser tutorial
    - https://github.com/google/shaka-player/issues/2634


## 2.5.13 (2020-06-11)

Bugfixes:
  - Fix background color of nested cues
    - https://github.com/google/shaka-player/issues/2623
    - https://github.com/google/shaka-player/pull/2624
  - Fix seeking from Google Home app while casting
    - https://github.com/google/shaka-player/issues/2606
  - Fix cancelation of pending network requests on load() and destroy()
    - https://github.com/google/shaka-player/issues/2619
  - Fix pixelAspectRatio extraction from DASH
    - https://github.com/google/shaka-player/pull/2614
  - Fix nested TTML captions with time offset
    - https://github.com/google/shaka-player/issues/2601
    - https://github.com/google/shaka-player/pull/2602
  - Set explicit default font size for UI icons
    - https://github.com/google/shaka-player/issues/2633
  - Correct license headers in compiled output and generated externs
    - https://github.com/google/shaka-player/issues/2638


## 3.0.0 (2020-06-09)

Ad Features (BETA):
  - Integration with Google IMA Ads SDK
    - https://github.com/google/shaka-player/issues/2222
  - Ad-related UI elements

Offline Features:
  - Allow offline downloads to be aborted
    - https://github.com/google/shaka-player/issues/2417
    - https://github.com/google/shaka-player/issues/1362
    - https://github.com/google/shaka-player/issues/1301
  - Store creation time with offline assets
    - https://github.com/google/shaka-player/pull/2406
  - Allow multiple concurrent storage operations on one Storage instance
    - https://github.com/google/shaka-player/issues/1432
    - https://github.com/google/shaka-player/issues/2432
  - Make trackSelectionCallback async
    - https://github.com/google/shaka-player/pull/2387
  - Allow storage of manifests that are missing inline init data
    - https://github.com/google/shaka-player/pull/2042

HLS Features:
  - Add support for HLS Discontinuity
    - https://github.com/google/shaka-player/issues/2397
    - https://github.com/google/shaka-player/issues/1335
  - Add support for multiple EXT-X-MAP tags
    - https://github.com/google/shaka-player/issues/1335
    - https://github.com/google/shaka-player/issues/2397
  - Improve HLS startup latency
    - https://github.com/google/shaka-player/issues/1558
  - Add variable substitution support to HLS parser
    - https://github.com/google/shaka-player/pull/2509
  - Add a presentationDelay config for HLS live
    - https://github.com/google/shaka-player/issues/2373

UI Features:
  - Expand translations: now available in 45 languages (18 built-in by default)
  - Support setting source through HTML src attribute or source tag
    - https://github.com/google/shaka-player/issues/2088
  - Large play button is configurable, and only shows on mobile UI by default
  - Add playback speed selection to UI
    - https://github.com/google/shaka-player/issues/2362
    - https://github.com/google/shaka-player/issues/1676
  - Add loop control element to UI
    - https://github.com/google/shaka-player/issues/2362
  - Improve buffering spinner visibility
    - https://github.com/google/shaka-player/issues/2110

Subtitle/Caption Features:
  - Add support for ebutts:linePadding in TTML
    - https://github.com/google/shaka-player/pull/2443
  - Add support for cell resolution units and font percentage in TTML
    - https://github.com/google/shaka-player/issues/2403
    - https://github.com/google/shaka-player/pull/2442
  - Add support for tts:border, tts:letterSpacing and tts:opacity in TTML
    - https://github.com/google/shaka-player/pull/2408

Other Features:
  - Add API to set Cast content metadata in CastReceiver
    - https://github.com/google/shaka-player/issues/2606
  - Add liveLatency to stats
    - https://github.com/google/shaka-player/pull/2508
  - Allow configuration of presumed manifest accuracy, reduces extra fetches
    - https://github.com/google/shaka-player/issues/2291
  - Take into account the playbackRate in bandwidth calculations
    - https://github.com/google/shaka-player/pull/2329
  - Add check for E-AC3 JOC in DASH
    - https://github.com/google/shaka-player/issues/2296
  - Improve startup performance by lazily creating segment indexes
  - Support pre-standard DASH MIME type
  - Allow running tests without Babel

Bugfixes:
  - Fix background color of nested cues
    - https://github.com/google/shaka-player/issues/2623
    - https://github.com/google/shaka-player/pull/2624
  - Fix seeking from Google Home app while casting
    - https://github.com/google/shaka-player/issues/2606
  - Fix cancelation of pending network requests on load() and destroy()
    - https://github.com/google/shaka-player/issues/2619

Broken compatibility:
  - Remove support for custom DASH ContentProtection schemas
    - https://github.com/google/shaka-player/issues/2356
  - Signature for config callback "drm.initDataTransform" changed

Deprecated (with backward compatibility until v4.0):
  - Uint8ArrayUtils.equal() moved to BufferUtils
  - Factory methods are no longer called with "new"
    - https://github.com/google/shaka-player/issues/1521
  - Config "manifest.dash.defaultPresentationDelay" moved to
    "manifest.defaultPresentationDelay"
  - Storage.getStoreInProgress() deprecated (not needed with concurrent storage
    operations)

Removed after deprecation in v2.5:
  - Player.selectEmbeddedTextTrack
  - Player.usingEmbeddedTextTrack
  - Player.getManifestUri (renamed to getAssetUri)
  - load() factory parameter (replaced with MIME type parameter)
  - Storage configuration fields (moved into Player config under "offline")
  - UI getPlayer() moved to getControls().getPlayer()

Demo App Features:
  - Added trick play controls option
  - Add 'audio only' to the search terms


## 2.5.12 (2020-05-29)

Bugfixes:
  - Don't preload data on iOS
    - https://github.com/google/shaka-player/issues/2483
  - Make the controls background gradient proportional
  - Work around IE 11 bug in text region positioning
    - https://github.com/google/shaka-player/issues/2584
  - Fix PlayReady key ID endianness for TiVo
    - https://github.com/google/shaka-player/pull/2582
  - Fix shaka.log in debug builds
    - https://github.com/google/shaka-player/issues/2565
  - Add support for null TS packets in HLS
    - https://github.com/google/shaka-player/issues/2546
  - Fix live seek bar on touch screens
    - https://github.com/google/shaka-player/issues/2558
  - Fix text track change after enabling text display
    - https://github.com/google/shaka-player/issues/2553
  - Fix SegmentTimeline with t attribute missing.
    - https://github.com/google/shaka-player/issues/2590
  - Fix various text positioning bugs
    - https://github.com/google/shaka-player/issues/2524
  - Allow OPUS on Tizen 5 or higher
    - https://github.com/google/shaka-player/pull/2564
  - Fix CEA caption extraction for b-frame content
    - https://github.com/google/shaka-player/issues/2395
  - Fix module wrapper to prevent conflicting exports
    - https://github.com/google/shaka-player/issues/2549

New Features:
  - Add option to customize the polling of expiration time
    - https://github.com/google/shaka-player/issues/2252
    - https://github.com/google/shaka-player/pull/2579
  - Add new option manifest.hls.useFullSegmentsForStartTime
    - https://github.com/google/shaka-player/issues/2556
    - https://github.com/google/shaka-player/pull/2575


## 2.5.11 (2020-05-05)

New Features:
  - Add role information to text and audio tracks in src= mode
    - https://github.com/google/shaka-player/pull/2543
  - Parse HLS CHARACTERISTICS attribute and populate track roles
    - https://github.com/google/shaka-player/pull/2534
  - Recognize new CMAF file extensions cmfv, cmfa, cmft in HLS
    - https://github.com/google/shaka-player/pull/2473
  - Add configuration to enable/disable fullscreen-on-rotate
    - https://github.com/google/shaka-player/issues/2494
  - Add configuration to enable keyboard playback controls
    - https://github.com/google/shaka-player/issues/2489
  - Dismiss UI overflow menus on window click
  - Add non-standard DASH PlayReady UUID
    - https://github.com/google/shaka-player/pull/2474

Bugfixes:
  - Fix FairPlay event handling
    - https://github.com/google/shaka-player/issues/2214
  - Fix load() Promise hang on iOS
    - https://github.com/google/shaka-player/issues/2483
  - Fix language normalization with native HLS
    - https://github.com/google/shaka-player/issues/2480
  - Fix display of duplicate cues
    - https://github.com/google/shaka-player/issues/2497
  - Fix TTML position parsing
    - https://github.com/google/shaka-player/issues/2477
    - https://github.com/google/shaka-player/pull/2493
  - Fix display of line-positioned subtitles
    - https://github.com/google/shaka-player/issues/2524
  - Update to mux.js 5.5.4 to fix closed caption parsing bug
    - https://github.com/videojs/mux.js/pull/330
    - https://github.com/videojs/mux.js/pull/333
  - Fix language and role preferences in src= mode
    - https://github.com/google/shaka-player/pull/2535
    - https://github.com/google/shaka-player/pull/2506
  - Fix extra text track in src= mode
    - https://github.com/google/shaka-player/issues/2516
  - Fix Safari-prefixed fullscreen APIs
    - https://github.com/google/shaka-player/issues/2528
  - Fix display of nested cues with native text display
    - https://github.com/google/shaka-player/issues/2263
  - Fix getPlayheadTimeAsDate while loading/buffering
  - Recover from timed-out Cast connection
    - https://github.com/google/shaka-player/issues/2446
  - Fix DRM exceptions on WebOS TVs
    - https://github.com/google/shaka-player/issues/2512
    - https://github.com/google/shaka-player/pull/2513
  - Fix frameRate restrictions
  - Filter out metadata text tracks in Player tracks API
    - https://github.com/google/shaka-player/pull/2519
  - Fix PlayRateController leak
  - Fix buffer check in StallDetector
    - https://github.com/google/shaka-player/issues/1809
  - Fix offline storage picking high-bandwidth codecs
    - https://github.com/google/shaka-player/issues/2390
  - Fix nested TTML cues with non-ASCII characters
    - https://github.com/google/shaka-player/issues/2478
  - Fix UI updates when enabling captions
    - https://github.com/google/shaka-player/issues/2484
  - Fix ratechange events w/ src= playback
    - https://github.com/google/shaka-player/issues/2488
  - Fix serialization of Error objects over Cast
  - Fix missing EME polyfill in Cast receiver
  - Use the module wrapper in debug builds
    - https://github.com/google/shaka-player/issues/2465

Docs:
  - Fix broken docs for UI control events
    - https://github.com/google/shaka-player/issues/2385
  - Add FAQ entry about minBufferTime
    - https://github.com/google/shaka-player/issues/2000

Demo App:
  - Push demo app footer to the bottom of the page


## 2.5.10 (2020-03-24)

New Features:
  - Added 'doubleClickForFullscreen' config to UI
    - https://github.com/google/shaka-player/issues/2459
  - Add 'loaded' event
    - https://github.com/google/shaka-player/pull/2441
  - Update prerequisites script w/ new nodejs versions
  - Export default text parser plugins
    - https://github.com/google/shaka-player/issues/2428
  - Add config to show/hide unbuffered range at seek bar start
    - https://github.com/google/shaka-player/issues/2424
  - Approximate segment size based on bandwidth when deciding to abort a request
    - https://github.com/google/shaka-player/pull/2288
  - Always log config errors
  - Make 'offline.trackSelectionCallback' async to allow the app to prompt the
    user or do other async checks
    - https://github.com/google/shaka-player/pull/2387
  - Disable video when the media element is AUDIO
    - https://github.com/google/shaka-player/issues/2246
    - https://github.com/google/shaka-player/pull/2371

Bugfixes:
  - Fix DRM-related issues on Tizen
    - https://github.com/google/shaka-player/issues/813
    - https://github.com/google/shaka-player/issues/2447
    - https://github.com/google/shaka-player/issues/2448
    - https://github.com/google/shaka-player/pull/2449
  - Fix exceptions with very large manifests on XBox One and possibly other
    consumer electronics platforms
    - https://github.com/google/shaka-player/issues/2433
  - Fix UI exception joining existing Cast session
    - https://github.com/google/shaka-player/issues/2451
  - Fix UTCTiming when autoCorrectDrift is off
    - https://github.com/google/shaka-player/issues/2411
    - https://github.com/google/shaka-player/pull/2412
  - Fix EME polyfill exceptions on Edge
    - https://github.com/google/shaka-player/issues/2413
  - Fix offline storage with some Widevine and PlayReady content
    - https://github.com/google/shaka-player/pull/2400
  - Don't fire 'adaptation' event when not switching
    - https://github.com/google/shaka-player/issues/2392
  - Fix rare exception in isTextTrackVisible()
    - https://github.com/google/shaka-player/issues/2399
  - Fix bogus warnings about argument count in configs
  - Fix duplicate DB objects when storing offline content
    - https://github.com/google/shaka-player/issues/2389
  - Fix MIME type case sensitivity in HLS parser
  - Fix changing UI Cast app ID to empty string
  - Fix case sensitivity in TTML MIME types
    - https://github.com/google/shaka-player/issues/2378
    - https://github.com/google/shaka-player/pull/2381
  - Fix exceptions for Video Futur platform
    - https://github.com/google/shaka-player/issues/2189
    - https://github.com/google/shaka-player/pull/2368
  - Fix captions display alignment
    - https://github.com/google/shaka-player/issues/2334
    - https://github.com/google/shaka-player/issues/2157
  - Fix Cast errors in compiled mode
    - https://github.com/google/shaka-player/issues/2130

Docs:
  - Improve ClearKey examples
    - https://github.com/google/shaka-player/issues/2434
    - https://github.com/google/shaka-player/pull/2439
  - Fix truncated UI tutorial
    - https://github.com/google/shaka-player/issues/2410
  - Update offline.md
    - https://github.com/google/shaka-player/pull/2404
  - Add additional links in error code reference

Demo App:
  - Several service worker improvements and fixes
  - Load pwacompat through npm
  - Replace Live search boolean with a drop-down
  - Renamed the "search" tab to "all content"
  - Add search filters to the URL
  - Work around Material Icons font bug
  - Work around MDL button bug in iOS 13
    - https://github.com/google/shaka-player/issues/2376


## 2.5.9 (2020-02-04)

Bugfixes:
  - Fix PiP polyfill for iOS
    - https://github.com/google/shaka-player/issues/2199
  - Ban iOS < 12
    - https://github.com/google/shaka-player/issues/1920
  - Work around service worker registration hang on iOS
  - Fix display of selected language in UI
    - https://github.com/google/shaka-player/issues/2353
  - Fix race condition on HLS parser shutdown
    - https://github.com/google/shaka-player/issues/2138
  - Fix StringUtils on Xbox One
    - https://github.com/google/shaka-player/issues/2186
  - Fix selecting audio track by role when video tracks contain the same role
    - https://github.com/google/shaka-player/issues/2346
  - Fix skipping of raw format streams in HLS
  - Fix iPad 13+ detection
    - https://github.com/google/shaka-player/issues/2360
  - Fix exception thrown for Chrome & Firefox on iOS

Docs:
  - Fix typo in fairplay tutorial
    - https://github.com/google/shaka-player/issues/2344


## 2.5.8 (2020-01-16)

Bugfixes:
  - Recognize and reject raw AAC in HLS
    - https://github.com/google/shaka-player/issues/1083
    - https://github.com/google/shaka-player/issues/2337
  - Fix fullscreen on Android
    - https://github.com/google/shaka-player/issues/2324
    - https://github.com/google/shaka-player/pull/2325
  - Fix start time support in src= mode
    - https://github.com/google/shaka-player/issues/2267
    - https://github.com/google/shaka-player/pull/2271
  - Add missing events to CastProxy Player
    - https://github.com/google/shaka-player/issues/2318
  - Fix cast receiver UI update
    - https://github.com/google/shaka-player/issues/2314

New Features:
  - Add corruptedFrames to stats
    - https://github.com/google/shaka-player/pull/2328
  - Add framerate restriction to the config
    - https://github.com/google/shaka-player/issues/2068
    - https://github.com/google/shaka-player/pull/2332
  - Add option to ignore empty AdaptationSets in DASH
    - https://github.com/google/shaka-player/issues/2023
    - https://github.com/google/shaka-player/pull/2330
  - Add licenseTime to stats
    - https://github.com/google/shaka-player/pull/2297
  - Add pixelAspectRatio property from DASH
    - https://github.com/google/shaka-player/pull/2294
  - Add AirPlay support with native HLS and FairPlay
    - https://github.com/google/shaka-player/issues/2177
    - https://github.com/google/shaka-player/pull/2257
  - Add option to show text/audio roles in UI
    - https://github.com/google/shaka-player/issues/2307
  - Add "fadeDelay" option to delay fading UI controls

Demo App:
  - Update asset list and metadata


## 2.5.7 (2019-12-18)

New Features:
  - Add audioSamplingRate property
    - https://github.com/google/shaka-player/pull/2290
  - Ignore DASH image tracks
    - https://github.com/google/shaka-player/pull/2276
  - Add AV1 check and more file extensions for src mode
    - https://github.com/google/shaka-player/pull/2280
  - Allow removing text from manifests
    - https://github.com/google/shaka-player/pull/2278
  - Allow ignoreSuggestedPresentationDelay in DASH
    - https://github.com/google/shaka-player/pull/2260
  - Allow removing video from manifests
    - https://github.com/google/shaka-player/pull/2259
  - Add a polyfill for EME encryption scheme queries
  - Add support for ttml regions
    - https://github.com/google/shaka-player/issues/2191
  - Add a method to select variants by label
    - https://github.com/google/shaka-player/issues/924

Bugfixes:
  - Fix shaka.polyfill missing in externs
  - Fix width of overflow menu with wide content
    - https://github.com/google/shaka-player/issues/2249
  - Disable indexedDB support if an error is thrown
    - https://github.com/google/shaka-player/pull/2236
  - Fix setting robustness settings in DRM config
    - https://github.com/google/shaka-player/issues/2211


## 2.5.6 (2019-11-06)

Bugfixes:
  - Fix storing content with delayLicenseRequestUntilPlayed
    - https://github.com/google/shaka-player/issues/2218
  - Fix check for captions in appendBuffer
    - https://github.com/google/shaka-player/issues/2187
  - Allow 'rebufferingGoal' to change after startup
    - https://github.com/google/shaka-player/issues/2217
  - Fix default encoding when reading files
    - https://github.com/google/shaka-player/issues/2206
  - Throw for invalid TTML
    - https://github.com/google/shaka-player/issues/2157
  - Fix FairPlay default initDataTransform
    - https://github.com/google/shaka-player/issues/2136
  - Fix live seekbar on Android
    - https://github.com/google/shaka-player/issues/2169
  - Fix undefined value in HLS request filters
    - https://github.com/google/shaka-player/issues/2156
  - Fix Period transitions with embedded captions
    - https://github.com/google/shaka-player/issues/2076
  - Throw error for clear-key content with src=
    - https://github.com/google/shaka-player/issues/2139
  - Fix support for empty TTML data
    - https://github.com/google/shaka-player/pull/1960
  - Fix multi-Period handling of key statuses
    - https://github.com/google/shaka-player/issues/2135
  - Fix stall at end with src=
    - https://github.com/google/shaka-player/issues/2117
  - Fix ttml background image support
    - https://github.com/google/shaka-player/pull/2034

New Features:
  - Add config to use MSE playback on Safari
    - https://github.com/google/shaka-player/issues/2116
  - Support storing protected content without init data in manifest
    - https://github.com/google/shaka-player/issues/1531
    - https://github.com/google/shaka-player/pull/2164
  - Allow disable audio/video in manifest parsers
    - https://github.com/google/shaka-player/pull/2196
  - Enhance ttml rendering
    - https://github.com/google/shaka-player/pull/1962
  - Include event ID in DASH Event checks
    - https://github.com/google/shaka-player/issues/2077
    - https://github.com/google/shaka-player/pull/2175
  - Add support for Label element in DASH
    - https://github.com/google/shaka-player/issues/2178
    - https://github.com/google/shaka-player/pull/2197
  - Treat URL schemes as case-insensitive
    - https://github.com/google/shaka-player/issues/2173
  - Forward change event from src= playback
    - https://github.com/google/shaka-player/pull/2134
  - Export getMaxSegmentDuration() on presentationTimeline
    - https://github.com/google/shaka-player/issues/2124
  - Ignore MIME parameters in Content-Type check
    - https://github.com/google/shaka-player/issues/1946
    - https://github.com/google/shaka-player/pull/2215
  - Make seek & volume bar colors configurable
    - https://github.com/google/shaka-player/issues/2203

Demo App:
  - Improve mobile Safari PWA support in demo
    - https://github.com/google/shaka-player/issues/2143
  - Added tooltips to the search filters on the demo
  - Added "report bug" button to demo



## 2.5.5 (2019-08-23)

New Features:
  - Conditionally remove FairPlay formatting
    - https://github.com/google/shaka-player/issues/1951
  - Add sessionId field to network request
  - Make it easier to add custom overflow menu items
    - https://github.com/google/shaka-player/issues/2091
  - Add clearBufferOnQualityChange field to UI config
    - https://github.com/google/shaka-player/issues/1733
  - Allow filtering out failed HLS text tracks
    - https://github.com/google/shaka-player/issues/2065
  - Parse Accessibility tag into text "kind"
    - https://github.com/google/shaka-player/issues/2060
  - Re-add MediaSession API
    - https://github.com/google/shaka-player/issues/1934
  - Skip WebM streams in HLS instead of throwing
    - https://github.com/google/shaka-player/issues/2108
  - Convert `<mspr:pro>` elements to `pssh` init data
    - https://github.com/google/shaka-player/pull/2106
    - https://github.com/google/shaka-player/issues/2058

Bugfixes:
  - Fix duplicate resolution entries in UI menu
    - https://github.com/google/shaka-player/issues/2085
  - Fix missing tracks, race on time during startup
    - https://github.com/google/shaka-player/issues/2045
  - Fix spinner position on IE11
    - https://github.com/google/shaka-player/issues/2084
  - Fix seek bar coloring when nothing buffered
  - Fix scroll behavior on page load
    - https://github.com/google/shaka-player/issues/2063
  - Don't create a UI if the app already has one
    - https://github.com/google/shaka-player/issues/2073
  - Fix text display styling when fullscreen
    - https://github.com/google/shaka-player/issues/2051
  - Don't enter fullscreen on double click on bottom bar
    - https://github.com/google/shaka-player/issues/2053
  - Avoid errors when video ends
    - https://github.com/google/shaka-player/issues/2050
  - Fix fullscreen behavior on double click and rotate
    - https://github.com/google/shaka-player/issues/2043
  - Fix bug when clicking PIP button while casting
    - https://github.com/google/shaka-player/issues/2044
  - Fix CEA captions with multi-Period content
    - https://github.com/google/shaka-player/issues/2075
    - https://github.com/google/shaka-player/issues/2094

Demo App:
  - Added more HLS demo assets
    - https://github.com/google/shaka-player/issues/2035
  - Exit PIP on unload in the demo
    - https://github.com/google/shaka-player/issues/2055
  - Re-added hidden 'noinput' param to demo


## 2.5.4 (2019-07-19)

Bugfixes:
  - Default to transparent SMPTE-TT subtitle background
    - https://github.com/google/shaka-player/pull/2033
  - Fix seek bar on iOS
    - https://github.com/google/shaka-player/issues/1918
    - https://github.com/google/shaka-player/pull/2036
  - Allow whitespace in TTML subtitles
    - https://github.com/google/shaka-player/issues/2028
    - https://github.com/google/shaka-player/pull/2030
  - Fix play button positioning on IE 11
    - https://github.com/google/shaka-player/issues/2026
  - Match UI style with Chrome's native controls
  - Stop constant spurious time updates in UI
  - Fix volume slider jumping around while casting
    - https://github.com/google/shaka-player/issues/1913
  - Fix missing seek bar in short VOD clips
    - https://github.com/google/shaka-player/issues/2018
  - Fix demo app in Firefox private mode
    - https://github.com/google/shaka-player/issues/1926
  - Ignore case in MIME type checks
    - https://github.com/google/shaka-player/issues/1991
  - Fix problems with casting
    - https://github.com/google/shaka-player/issues/1948

New Features:
  - Add command-line arg to change the test timeout.


## 2.5.3 (2019-07-03)

Bugfixes:
  - Fix DASH bug when ignoring minBufferTime
    - https://github.com/google/shaka-player/issues/2015
  - Avoid changing variant when switching text lang
    - https://github.com/google/shaka-player/issues/2010
  - Work around platform bug when seeking to end
    - https://github.com/google/shaka-player/issues/1967
  - Allow apps to extend shaka.ui.Element
    - https://github.com/google/shaka-player/issues/2011
  - Fix bug when adding text streams while not streaming text
    - https://github.com/google/shaka-player/issues/1938
  - Fix edge case when switching text in multi-Period content
    - https://github.com/google/shaka-player/issues/1774
  - Fix playback rate bug on IE11
  - Make fast forwarding work when video is paused
    - https://github.com/google/shaka-player/issues/1801
  - Fix stack overflow in StringUtils on some platforms
    - https://github.com/google/shaka-player/issues/1985
    - https://github.com/google/shaka-player/issues/1994
  - Fix reading customData from standard Cast LOAD message
    - https://github.com/google/shaka-player/issues/1989

Docs:
  - Fix constant name in UI tutorials
    - https://github.com/google/shaka-player/issues/2005
  - Update build output name in docs
    - https://github.com/google/shaka-player/issues/1929

New Features:
  - Use trick play for fast forward when browser doesn't support high
    playbackRate
    - https://github.com/google/shaka-player/issues/1957


## 2.5.2 (2019-06-10)

Bugfixes:
  - Avoid event listener leaks in the UI
    - https://github.com/google/shaka-player/issues/1924
  - Fix style errors in TextDisplayer
    - https://github.com/google/shaka-player/issues/1852
    - https://github.com/google/shaka-player/issues/1955
  - Show spinner when buffering even if other controls are hidden
    - https://github.com/google/shaka-player/issues/1921
  - Don't recreate controls object on configure() calls
    - https://github.com/google/shaka-player/issues/1948
  - Fix UI compilation on Windows
    - https://github.com/google/shaka-player/issues/1965

New Features:
  - Add originalUri as a property on shaka.extern.Response
    - https://github.com/google/shaka-player/issues/1971
    - https://github.com/google/shaka-player/pull/1972

Demo App:
  - Fix close button styling in compiled mode
  - Fix config settings applied before playback begins
    - https://github.com/google/shaka-player/issues/1976
  - Change the style of the download/delete button
  - Fix demo error display for large errors
  - Improve cvox error check
  - Switch to using tippy.js for tooltips

Docs:
  - Add a public roadmap document
    - https://github.com/google/shaka-player/blob/master/roadmap.md


## 2.5.1 (2019-05-20)

New Features:
  - Inline external CSS for quicker load
    - You no longer need to include Material Design Icons font in your app
  - Use clean-css plugin in less.js to minify CSS

Bugfixes:
  - Deprecate ui.getPlayer for controls.getPlayer
    - https://github.com/google/shaka-player/issues/1941
  - Fix switching text displayer mid-playback
  - Improve french translations
    - https://github.com/google/shaka-player/pull/1944
  - Improve logic for aborting network requests
  - Fix initial bandwidth estimate on Chrome
  - Upgrade mux.js and use minified version
  - Fix exception on network retry
    - https://github.com/google/shaka-player/issues/1930
  - Fix API-based UI setup with default config
  - Allow two-argument configure() calls for UI and offline
  - Add missing export on ui.Overlay.getConfiguration
  - Various improvements in test reliability
  - Various fixes for compatibility with newer compiler versions

Demo App:
  - Fix asset card highlight on reload
  - Fix reconnection to cast sessions on reload
    - https://github.com/google/shaka-player/issues/1948
  - Fix handling of error events
  - Fix centering of asset card titles
  - Move download button to the corner of asset cards
  - Add WebP variants for asset icons to reduce size by 88%
  - Optimize app load time by pre-connecting to external origins
  - Defer creating tab contents until shown
  - Make name field in custom assets more permissive
  - Add link to support page in footer
  - Allow demo to load custom assets from hash
  - Do not disable controls on startup
  - Added missing config values
  - Catch certificate errors in demo
    - https://github.com/google/shaka-player/issues/1914
  - Let demo load even if storage fails to load
    - https://github.com/google/shaka-player/issues/1925
  - Re-load current asset if page reloads
  - Fix unsupported button tooltips


## 2.5.0 (2019-05-08)

**The UI is now out of beta!  Use shaka-player.ui.js and see the UI tutorials.**

Core Bugfixes:
  - Fix missing variants in HLS
    - https://github.com/google/shaka-player/issues/1908
  - Ignore manifest-provided license servers if application-provided servers
    are configured
    - https://github.com/google/shaka-player/issues/1905
  - Fix range header regression that broke IIS compatibility
  - Fix initial display of captions based on language preferences
    - https://github.com/google/shaka-player/issues/1879
  - Ignore duplicate codecs in HLS
    - https://github.com/google/shaka-player/issues/1817
  - Reject AES-128 HLS content with meaningful error
    - https://github.com/google/shaka-player/issues/1838
  - Fix React Native createObjectURL polyfill incompatibility
    - https://github.com/google/shaka-player/issues/1842
    - https://github.com/google/shaka-player/pull/1845
  - Dolby Vision fixes for Chromecast
    - https://github.com/google/shaka-player/pull/1844
  - Fix redundant initialization of MediaSource
    - https://github.com/google/shaka-player/issues/1570
  - Fix stalls on WebOS
    - https://github.com/google/shaka-player/issues/1704
    - https://github.com/google/shaka-player/pull/1820
  - Fix missing require for SimpleTextDisplayer
    - https://github.com/google/shaka-player/issues/1819
  - Fix broken version definition in compiled build
    - https://github.com/google/shaka-player/issues/1816
  - Fix video reloading on audio language change
    - https://github.com/google/shaka-player/issues/1714

UI Bugfixes:
  - Fix missing resolution menu in UI after playing audio-only content
  - Fix pointer cursor on UI spacer
  - Do not show PIP button if not allowed
  - Fix hiding captions in UI text displayer
    - https://github.com/google/shaka-player/issues/1893
  - Fix UI text displayer positioning on IE
  - Make live stream timecode accessible to screen readers in the UI
    - https://github.com/google/shaka-player/issues/1861
  - Fix ARIA pressed state for button in text selection menu
  - Show picture-in-picture btn only when the content has video
    - https://github.com/google/shaka-player/issues/1849
  - Fix multiline captions in UI text displayer
  - Fix display of cast button in UI
    - https://github.com/google/shaka-player/issues/1803
  - Fix conflict between PiP and fullscreen
  - Fix cast receiver styling

New Core Features:
  - Abort requests when network downgrading
    - https://github.com/google/shaka-player/issues/1051
  - Add FairPlay support
    - https://github.com/google/shaka-player/issues/382
  - Add native HLS support on iOS and Safari
    - https://github.com/google/shaka-player/issues/997
  - Support src= for single-file playback
    - https://github.com/google/shaka-player/issues/816
    - https://github.com/google/shaka-player/pull/1888
    - https://github.com/google/shaka-player/pull/1898
  - Add 'manifestparsed' event for early access to manifest contents
  - Add 'abrstatuschanged' event to help manage UI state
  - Make manifest redirections sticky for updates
    - https://github.com/google/shaka-player/issues/1367
    - https://github.com/google/shaka-player/pull/1880
  - Track time in "pause" state in stats
    - https://github.com/google/shaka-player/pull/1855
  - Make Stall Detector Configurable
    - https://github.com/google/shaka-player/issues/1839

New UI Features:
  - Add support for UI reconfiguration and layout changes
    - https://github.com/google/shaka-player/issues/1674
  - Add support for custom UI buttons
    - https://github.com/google/shaka-player/issues/1673
  - Add partial support for SMPTE-TT subtitles in UI text displayer
    - https://github.com/google/shaka-player/issues/840
    - https://github.com/google/shaka-player/pull/1859
  - Add PiP support in Safari
    - https://github.com/google/shaka-player/pull/1902


Demo App:
  - Complete redesign of the demo app!
  - Load non-built-in localizations from the server at runtime
    - https://github.com/google/shaka-player/issues/1688
  - Ignore spurious errors from ChromeVox
    - https://github.com/google/shaka-player/issues/1862
  - Don't handle non-app resources in service worker
    - https://github.com/google/shaka-player/issues/1256
    - https://github.com/google/shaka-player/issues/1392

Docs:
  - Document UI events
    - https://github.com/google/shaka-player/issues/1870
  - Update Manifest Parser documentation
  - Clarify track selection callback in offline tutorial
  - Fix jsdoc and markdown formatting of links
  - Add link for Shaka Player Embedded
    - https://github.com/google/shaka-player/issues/1846


## 2.5.0-beta3 (2019-02-20)

New Features:
  - Introduction of Shaka Player UI library! (beta)
    - Load dist/shaka-player.ui.js
    - See tutorial in docs/tutorials/ui.md
  - Add option to disable drift-tolerance feature for certain live streams
    - https://github.com/google/shaka-player/issues/1729
  - Upgrade mux.js to the latest (5.1.0)
  - Support HLS playlists without URI in EXT-X-MEDIA
    - https://github.com/google/shaka-player/pull/1732
  - Add safeSeekOffset to StreamingConfiguration
    - https://github.com/google/shaka-player/issues/1723
    - https://github.com/google/shaka-player/pull/1726
  - Add PlayReady license URL parsing (ms:laurl)
    - https://github.com/google/shaka-player/issues/484
    - https://github.com/google/shaka-player/pull/1644
  - Add support for HLS tags with both value and attributes
    - https://github.com/google/shaka-player/issues/1808
    - https://github.com/google/shaka-player/pull/1810

Bugfixes:
  - Fixed various typos in comments and docs
    - https://github.com/google/shaka-player/pull/1797
    - https://github.com/google/shaka-player/pull/1805
  - Fix CEA timestamps with presentationTimeOffset
  - Fix config-based clock sync for IPR content
  - Fix cast serialization of Uint8Array types
    - https://github.com/google/shaka-player/issues/1716
  - Fix event dispatch when text tracks change
  - Don't include video roles in audio-language-role pairs
    - https://github.com/google/shaka-player/issues/1731
  - Fix MediaSource failures with certain language settings
    - https://github.com/google/shaka-player/issues/1696
  - Fix build paths on Windows
    - https://github.com/google/shaka-player/issues/1700

Docs:
  - Update docs to mention ignoreMinBufferTime
    - https://github.com/google/shaka-player/issues/1547
    - https://github.com/google/shaka-player/issues/1666
  - Document restrictions on large timescales
    - https://github.com/google/shaka-player/issues/1667
  - Various small docs improvements


## 2.4.7 (2019-02-19)

Bugfixes:
  - Reject opus content on Tizen
    - https://github.com/google/shaka-player/issues/1751
  - Fix seekable range on HLS content with non-zero start time
    - https://github.com/google/shaka-player/issues/1602


## 2.4.6 (2019-01-22)

Bugfixes:
  - Fix HLS without URI attribute
    - https://github.com/google/shaka-player/issues/1086
    - https://github.com/google/shaka-player/issues/1730
    - https://github.com/google/shaka-player/pull/1732
  - Handle prereleases of npm and node in build scripts
    - https://github.com/google/shaka-player/issues/1758
  - Fix windows path handling in build scripts
    - https://github.com/google/shaka-player/issues/1759
  - Fix cast receiver errors in getStats
    - https://github.com/google/shaka-player/issues/1760
  - Fix spurious teardown exception on smart TVs
    - https://github.com/google/shaka-player/issues/1728
  - Loosen gap thresholds on Chromecast
    - https://github.com/google/shaka-player/issues/1720
  - Fix support for Safari 12
  - Fix support for relative Location URLs in DASH
    - https://github.com/google/shaka-player/issues/1668
  - Fix compliance issues in IE11 EME polyfill
    - https://github.com/google/shaka-player/issues/1689
  - Fix PlayReady playback on Tizen
    - https://github.com/google/shaka-player/issues/1712
  - Fix chopped playback in MS Edge
    - https://github.com/google/shaka-player/issues/1597
  - Fix assertions when EME sessions expire
    - https://github.com/google/shaka-player/issues/1599
  - Fix relative URIs in HLS
    - https://github.com/google/shaka-player/issues/1664
  - Fix compilation error
    - https://github.com/google/shaka-player/issues/1658
    - https://github.com/google/shaka-player/pull/1660

New Features:
  - Add extended error code for failed license request
    - https://github.com/google/shaka-player/issues/1689

Demo App:
  - Disable offline storage on some assets
    - https://github.com/google/shaka-player/issues/1768
  - Update DASH-IF livesim URLs
    - https://github.com/google/shaka-player/pull/1736


## 2.5.0-beta2 (2018-11-09)

Contains everything in v2.4.5, plus...

Bugfixes:
  - Fix Chromecast receiver id in the demo, broken since v2.5.0-beta
    - https://github.com/google/shaka-player/issues/1656
  - Fix multi-period playback issues introduced in v2.5.0-beta
    - https://github.com/google/shaka-player/issues/1601
  - Fix seekable range with non-zero start
    - https://github.com/google/shaka-player/issues/1602
  - Misc Storage and demo fixes
  - Fix support for restriction changes after playback
    - https://github.com/google/shaka-player/issues/1533
  - Fix TextEngine buffered range calculations
    - https://github.com/google/shaka-player/issues/1562

New Features:
  - Add support for CEA captions in DASH
    - https://github.com/google/shaka-player/issues/1404
  - Set server certificate before Store and Delete
    - https://github.com/google/shaka-player/issues/1623
    - https://github.com/google/shaka-player/pull/1639
  - Allow deferring deleting offline sessions.
    - https://github.com/google/shaka-player/issues/1326
  - Added progress events for Fetch plugin.
    - https://github.com/google/shaka-player/issues/1504
  - Add config field to ignore manifest minBufferTime #1547
    - https://github.com/google/shaka-player/issues/1547
    - https://github.com/google/shaka-player/pull/1581
  - Add support for 'individualization-request' messages in EME
    - https://github.com/google/shaka-player/issues/1565

Docs:
  - Update Language Normalization Documentation


## 2.4.5 (2018-11-09)

Bugfixes:
  - Fix erasure of the database with storage.deleteAll()
  - Fix MediaSource tear down race
  - Fix exception when destroying MediaSourceEngine twice
  - Fix gap jumping test failures on IE/Edge/Tizen
  - Fix stalls on Tizen TV
  - Fix display of external subtitles
    - https://github.com/google/shaka-player/issues/1596
  - Fix test failures on Safari
  - Fix filtering of HLS audio-only content
  - Preserve bandwidth estimate between loads
    - https://github.com/google/shaka-player/issues/1366
  - Retry streaming when we get back online
    - https://github.com/google/shaka-player/issues/1427
  - Fix Storage test contamination
  - Fix advanced DRM settings pollution across key systems
    - https://github.com/google/shaka-player/issues/1524
  - Fix TextEngine buffered range calculations
    - https://github.com/google/shaka-player/issues/1562

New Features:
  - Optimize processXlinks
    - https://github.com/google/shaka-player/issues/1640
  - Add support for Python3 in build scripts
  - Allow new Periods to add EME init data
    - https://github.com/google/shaka-player/issues/1360
  - Add namespace-aware parsing to TTML parser
    - https://github.com/google/shaka-player/issues/1585
  - An external Promise polyfill is no longer required!

Demo App:
  - Show logs prominently in noinput mode
    - https://github.com/google/shaka-player/issues/1610
  - Disable uncompiled mode on browsers without async
  - Restore using Enter key to load asset

Docs:
  - Fix tracks sorting in Offline tutorial sample code
    - https://github.com/google/shaka-player/issues/1608
    - https://github.com/google/shaka-player/pull/1609
  - Add a note about blank receiver IDs
  - Rename 'video' to 'mediaElem' to make it clear that audio elements work, too
    - https://github.com/google/shaka-player/issues/1555

Un-Features:
  - Un-ship VTTRegion support, which is currently broken in Chrome and does more
    harm than good
    - https://github.com/google/shaka-player/issues/1584


## 2.5.0-beta (2018-08-24)

New Features:
  - Drift is now tolerated in DASH live streams
    - https://github.com/google/shaka-player/issues/999
  - Storage can be initialized without Player
    - https://github.com/google/shaka-player/issues/1297
  - DASH Representation IDs are now exposed in a new field in Track
  - A safe margin parameter was added for clearing the buffer
    - https://github.com/google/shaka-player/pull/1154
  - Added 'retry' event to networking engine
    - https://github.com/google/shaka-player/issues/1529
  - Emsg not referenced in MPD will now be ignored
    - https://github.com/google/shaka-player/issues/1548
  - Extra data given for RESTRICTIONS_CANNOT_BE_MET
    - https://github.com/google/shaka-player/issues/1368
  - A mime type option was added to Player.load
  - Added Widevine SAMPLE-AES support in HLS
    - https://github.com/google/shaka-player/issues/1515
  - The |manifestUri| method on Player was changed to |assetUri|
  - Added new request type TIMING for clock sync requests
    - https://github.com/google/shaka-player/issues/1488
    - https://github.com/google/shaka-player/pull/1489

Deprecated:
  - Passing a ManifestParser factory to Player.load is deprecated and support
    will be removed in v3.0. Instead, please register any custom parsers with a
    MIME type, and pass a MIME type instead.  MIME types can also be used to
    force the selection of any built-in manifest parsers.
  - The |manifestUri| method on Player was changed to |assetUri|. The old method
    is deprecated and will be removed in v3.0.


## 2.4.4 (2018-08-23)

Bugfixes:
  - Fix spurious restrictions errors
    - https://github.com/google/shaka-player/issues/1541
  - Don't error when skipping mp4 boxes with bad size
    - https://github.com/google/shaka-player/issues/1535
  - Refactor HttpFetchPlugin to clarify error outcomes
    - https://github.com/google/shaka-player/issues/1519
    - https://github.com/google/shaka-player/pull/1532
  - Avoid assertions about $Time$ when it is not used
  - Stop proxying drmInfo() to reduce cast message sizes
  - Fix compiler renaming in ParsedBox
    - https://github.com/google/shaka-player/issues/1522

Docs:
  - Fixed docs for availabilityWindowOverride
    - https://github.com/google/shaka-player/issues/1530


## 2.4.3 (2018-08-06)

New Features:
  - Add availabilityWindowOverride configuration
    - https://github.com/google/shaka-player/issues/1177
    - https://github.com/google/shaka-player/issues/1307

Bugfixes:
  - Fix repeated download of the same segment in live DASH
    - https://github.com/google/shaka-player/issues/1464
    - https://github.com/google/shaka-player/issues/1486
  - Don't clear buffer with a small gap between playhead and buffer start
    - https://github.com/google/shaka-player/issues/1459
  - Allow CDATA in text nodes.
    - https://github.com/google/shaka-player/issues/1508
  - Skip text AdaptationSets with no segment info
    - https://github.com/google/shaka-player/issues/1484
  - Add error code for side-loaded text with live streams

Demo app:
  - Clarify persistent license error messages

Docs:
  - Update docs for RESTRICTIONS_CANNOT_BE_MET


## 2.3.10 and 2.4.2 (2018-06-29)

Bugfixes:
  - Fix ignored configuration when input is partially invalid (v2.4.2 only)
    - https://github.com/google/shaka-player/issues/1470
  - Silence DRM engine errors for unencrypted assets
    - https://github.com/google/shaka-player/issues/1479
  - Fix infinite seeking with HLS on V1 Chromecasts
    - https://github.com/google/shaka-player/issues/1411
  - Fix module wrapper to work with CommonJS, AMD, ES modules, as well as
    Closure and Electron
    - https://github.com/google/shaka-player/issues/1463
  - Fix TextEngine buffered range calculations

Demo App:
  - Fix custom encrypted assets in the demo app

Docs:
  - Fix generated documentation problems (v2.4.2 only)
  - Move CEA-608/708 to list of supported HLS features (v2.4.2 only)
    - https://github.com/google/shaka-player/pull/1465


## 2.3.9 and 2.4.1 (2018-06-13)

Bugfixes:
  - Default to a maximum of 360p for ABR when saveData == true
    - https://github.com/google/shaka-player/issues/855
  - Make AbrManager restrictions "soft" so they do not fail playback
  - Patch Closure Compiler to fix polyfill+wrapper
    - https://github.com/google/shaka-player/issues/1455
  - Fix assertion spam when merging a period into itself
    - https://github.com/google/shaka-player/issues/1448
  - Upgrade WebDriver module to new W3C protocol, fixes WD tests on Firefox & IE
  - Work around potential hang in transmuxer with multiplexed TS content.
    - https://github.com/google/shaka-player/issues/1449

Demo app:
  - Support clearkey license-servers in the demo UI

Misc:
  - Fix nodejs import (still not a supported environment, but does not throw)
    - https://github.com/google/shaka-player/issues/1445
    - https://github.com/google/shaka-player/pull/1446


## 2.4.0 (2018-05-24)

New features:
  - Support for TTML and VTT regions
    - https://github.com/google/shaka-player/issues/1188
  - Support for CEA captions in TS content
    - https://github.com/google/shaka-player/issues/276
  - A video element is no longer required when `Player` is constructed
    - https://github.com/google/shaka-player/issues/1087
  - New `attach()` and `detach()` methods have been added to `Player` to manage
    attachment to video elements
    - https://github.com/google/shaka-player/issues/1087
  - Allow apps to specify a preferred audio channel count
    - https://github.com/google/shaka-player/issues/1013
  - Live stream playback can begin at a negative offset from the live edge
    - https://github.com/google/shaka-player/issues/1178
  - Add new configure() syntax for easily setting single fields
    - https://github.com/google/shaka-player/issues/763
  - player.configure() returns false if player configuration is invalid
  - Fetch is now preferred over XHR when available
    - https://github.com/google/shaka-player/issues/829
  - Request type now appears in shaka.util.Error data for HTTP errors
    - https://github.com/google/shaka-player/issues/1253

Broken compatibility:
  - A third-party Promise polyfill is now required for IE 11 support
    - https://github.com/lahmatiy/es6-promise-polyfill
    - https://github.com/google/shaka-player/issues/1260
  - Text parser plugins now take a nullable segmentStart in TextContext.  All
    application-specific text-parsing plugins MUST be updated.
  - Text-parsing plugins that produce region information must do so with the new
    CueRegion class.  Any application-specific text-parsing plugins that produce
    region information MUST be updated.
  - TextDisplayer plugins that handle region information must do so with the new
    CueRegion interface.  Any application-specific TextDisplayer plugins that
    handle region information MUST be updated.
  - The API for PresentationTimeline has changed.  Manifest parser plugins that
    use certain PresentationTimeline methods MUST be updated:
    - `setAvailabilityStart()` was renamed to `setUserSeekStart()`.
    - `notifySegments()` now takes a reference array and a boolean called
      `isFirstPeriod`, instead of a period start time and a reference array.

Deprecated:
  - NetworkingEngine.request() now returns an instance of IAbortableOperation
    instead of Promise.  Applications which make application-level requests
    SHOULD update to use the new interface.
    - The old interface will be removed in v2.5.
  - Network scheme plugins now return an instance of IAbortableOperation instead
    of Promise.  Application-specific network scheme plugins SHOULD update to
    the new interface.
    - The old interface will be removed in v2.5.

Demo app:
  - Improve support for custom assets and license servers in demo app URI

Misc:
  - We have started transitioning the code to ES6 and the new JS style guide
    - https://google.github.io/styleguide/jsguide.html


## 2.3.8 (2018-05-23)

Bugfixes:
  - Fix non-default namespace names in DASH
    - https://github.com/google/shaka-player/issues/1438
  - Fix use after destroy() in CastProxy
    - https://github.com/google/shaka-player/issues/1423
  - Fix text track visibility state
    - https://github.com/google/shaka-player/issues/1412
  - Remove licenses when wiping offline storage
    - https://github.com/google/shaka-player/issues/1277
  - Restore backward compatibility for v2.2.x offline storage
    - https://github.com/google/shaka-player/issues/1248

Demo app:
  - Update DASH-IF Big Buck Bunny asset

Docs:
  - Fix typos and formatting
  - Build docs as part of build/all.py
    - https://github.com/google/shaka-player/issues/1421


## 2.3.7 (2018-04-24)

Bugfixes:
  - Fixed manifest update frequency calculations
    - https://github.com/google/shaka-player/issues/1399
  - Fixed repeated seeking during HLS live streaming on Chromecast
    - https://github.com/google/shaka-player/issues/1411

Demo app:
  - Fixed updating of the app URL on Android when pasting into the custom asset
    field
    - https://github.com/google/shaka-player/issues/1079
  - Added Axinom live test assets
    - https://github.com/google/shaka-player/pull/1409


## 2.3.6 (2018-04-11)

Bugfixes:
  - Handle HLS segments tags that occur before playlist tags
    - https://github.com/google/shaka-player/issues/1382
  - Avoid telling AbrManager about key-system-restricted streams, to simplify
    building AbrManager plugins.
  - Fixed exported enum definition for network plugin priorities
  - Fixed ES5 strict mode compatibility in our module wrapper
    - https://github.com/google/shaka-player/pull/1398

Demo app:
  - Fixed playback of VDMS assets by updating the license request details
    - https://github.com/google/shaka-player/pull/1388


## 2.3.5 (2018-03-29)

New features:
  - Do not buffer audio far ahead of video
    - https://github.com/google/shaka-player/issues/964

Bugfixes:
  - Fixed early seeking (immediately upon load)
    - https://github.com/google/shaka-player/issues/1298
  - Fixed repeated seeking in HLS live (also affects DASH with
    timeShiftBufferDepth of zero)
    - https://github.com/google/shaka-player/issues/1331
  - Fixed VTT+MP4 parsing with respect to TRUN box
    - https://github.com/google/shaka-player/issues/1266
  - Fixed hang in StreamingEngine when playing at the left edge of the seek
    range on slow embedded devices
  - Work around slow DASH parsing on embedded devices

Demo app:
  - Fixed CSS for display on Chromecast and other TV devices
  - Added "startTime" URL parameter for debugging purposes


## 2.3.4 (2018-03-22)

New features:
  - Support for non-standard DASH SegmentTemplate strings using formats other
    than "d" (such as "x" and "o").
    - https://github.com/Dash-Industry-Forum/DASH-IF-IOP/issues/177

Bugfixes:
  - Fixed rapid seeking in zero-width seek ranges, such as in HLS live
    - https://github.com/google/shaka-player/issues/1331
  - Fixed use of native controls for text display
    - https://github.com/google/shaka-player/issues/1332
  - Fixed parsing of multiple 'emsg' boxes
    - https://github.com/google/shaka-player/issues/1340

Demo app:
  - Added an "unload" button to the demo app
  - Fixed enabling of TS assets in the demo app
    - https://github.com/google/shaka-player/issues/1214

Docs:
  - Added a doc describing DASH manifests
    - https://github.com/google/shaka-player/issues/1233
  - Fixed documentation of CONTENT_UNSUPPORTED_BY_BROWSER error
    - https://github.com/google/shaka-player/issues/1349
  - Updated architecture diagrams
    - https://github.com/google/shaka-player/issues/1197


## 2.3.3 (2018-03-01)

New features:
  - Warn if parsing the date from UTCTiming fails
    - https://github.com/google/shaka-player/issues/1317
    - https://github.com/google/shaka-player/pull/1318
  - Backpropagate language selections on track change
    - https://github.com/google/shaka-player/issues/1299

Bugfixes:
  - Fix MP4+VTT in HLS
    - https://github.com/google/shaka-player/issues/1270
  - Fix track selection during "streaming" event
    - https://github.com/google/shaka-player/issues/1119
  - Work around MSE rounding errors in Edge
    - https://github.com/google/shaka-player/issues/1281
    - Edge bug: https://bit.ly/2ttKiBU
  - Fix IE stuck buffering at the end after replay
    - https://github.com/google/shaka-player/issues/979
  - Fix catastrophic backtracking in TTML text parser
    - https://github.com/google/shaka-player/issues/1312
  - Fix infinite loop when jumping very small gaps
    - https://github.com/google/shaka-player/issues/1309
  - Fix seek range for live content with less than a full availability window
    - https://github.com/google/shaka-player/issues/1224
  - Remove misleading logging in DrmEngine#fillInDrmInfoDefaults
    - https://github.com/google/shaka-player/pull/1288
    - https://github.com/google/shaka-player/issues/1284
  - Fix old text cues displayed after loading new text stream
    - https://github.com/google/shaka-player/issues/1293
  - Fix truncated HLS duration with short text streams
    - https://github.com/google/shaka-player/issues/1271
  - Fix DASH SegmentTemplate w/ duration
    - https://github.com/google/shaka-player/issues/1232

Docs:
  - Fix out-of-date docs for error 6014 EXPIRED
    - https://github.com/google/shaka-player/issues/1319
  - Simplify prerequisite installation on Linux
    - https://github.com/google/shaka-player/issues/1175
  - Simplify the debugging tutorial
  - Fix various typos
    - https://github.com/google/shaka-player/pull/1272
    - https://github.com/google/shaka-player/pull/1274


## 2.3.2 (2018-02-01)

New features:
  - Add Storage.deleteAll() to clear storage when database upgrades fail
    - https://github.com/google/shaka-player/issues/1230
    - https://github.com/google/shaka-player/issues/1248
  - Make DASH default presentation delay configurable
    - https://github.com/google/shaka-player/issues/1234
    - https://github.com/google/shaka-player/pull/1235

Bugfixes:
  - Fix stall during eviction with small bufferBehind values
    - https://github.com/google/shaka-player/issues/1123
  - Fix deletion of offline licenses for demo content
    - https://github.com/google/shaka-player/issues/1229
  - Fix compiler renaming in Player language APIs
    - https://github.com/google/shaka-player/issues/1258
  - Rename Timeline events to include the "Event" suffix
    - https://github.com/google/shaka-player/pull/1267

Docs:
  - Fix incorrect year in the change log
    - https://github.com/google/shaka-player/pull/1263
  - Fix some bad annotations found while upgrading jsdoc
    - https://github.com/google/shaka-player/issues/1259


## 2.3.1 (2018-01-22)

New features:
  - All features released in 2.2.10, plus...
  - DRM content is now implied by DRM config, fixes some ad insertion cases
    - https://github.com/google/shaka-player/pull/1217
    - https://github.com/google/shaka-player/issues/1094
  - Add support for mp4a.40.34 mp3 in HLS
    - https://github.com/google/shaka-player/issues/1210
  - Allow ES6 syntax
  - Replaced deprecated gjslint with eslint

Bugfixes:
  - All fixes released in 2.2.10, plus...
  - Handle MPEGTS timestamp rollover issues, including WebVTT HLS
    - https://github.com/google/shaka-player/issues/1191
  - Fix MP4 timescale assumptions in HLS
    - https://github.com/google/shaka-player/issues/1191
  - Update muxjs to use new keepOriginalTimestamps option
    - https://github.com/google/shaka-player/issues/1194
  - Avoids line-length limits when building on Windows
    - https://github.com/google/shaka-player/issues/1228
  - Force JS files to use unix newlines on Windows
    - https://github.com/google/shaka-player/issues/1228
  - Fix selection of text streams with no role
    - https://github.com/google/shaka-player/issues/1212

Docs:
  - All fixes released in 2.2.10, plus...
  - Fix upgrade guide links


## 2.2.10 (2018-01-22)

New features:
  - Update Widevine HLS parsing support for SAMPLE-AES-CTR
    - https://github.com/google/shaka-player/issues/1227

Bugfixes:
  - Fix display of duration in Chrome cast dialog
    - https://github.com/google/shaka-player/issues/1174
  - Compensate for rounding errors in multi-period manifests
  - Delay gap-jumping until after seeking is complete
    - https://github.com/google/shaka-player/issues/1061
  - Fix SegmentTemplate w/ duration for live
    - https://github.com/google/shaka-player/issues/1204

Docs:
  - Add FAQ entry for file:// requests in Electron
    - https://github.com/google/shaka-player/issues/1222
  - Fixed typos and extraneous tags
  - Added missing @exportDoc annotations
    - https://github.com/google/shaka-player/pull/1208


## 2.3.0 (2017-12-22)

New features:
  - Support for HLS live streams
    - https://github.com/google/shaka-player/issues/740
  - Support for HLS VOD streams that do not start at t=0
    - https://github.com/google/shaka-player/issues/1011
    - Previously supported through configuration, now automatic
  - MPEG-2 TS content can be transmuxed to MP4 for playback on all browsers
    - https://github.com/google/shaka-player/issues/887
    - Requires apps to load https://github.com/videojs/mux.js/
  - Do not stream captions until they are shown
    - https://github.com/google/shaka-player/issues/1058
  - Use NetworkInformation API to get initial bandwidth estimate
    - https://github.com/google/shaka-player/issues/994
    - https://developer.mozilla.org/en-US/docs/Web/API/NetworkInformation
  - Added a method to list language/role combinations
    - https://github.com/google/shaka-player/issues/967

Demo app:
  - The demo app is now a Progressive Web App (PWA) and can be used offline
    - https://github.com/google/shaka-player/issues/876
    - https://developers.google.com/web/progressive-web-apps/
  - Lighthouse: improved page load latency, text contrast ratio, UI performance
    - https://github.com/google/shaka-player/issues/905
    - https://developers.google.com/web/tools/lighthouse/
  - Roles can now be selected in the demo app
    - https://github.com/google/shaka-player/issues/967
  - Added quick links to change between compiled, debug, and uncompiled builds

Bugfixes:
  - Fixed interpretation of EXT-X-START in HLS
    - https://github.com/google/shaka-player/issues/1011
  - Fixed URI extension parsing in HLS
    - https://github.com/google/shaka-player/issues/1085
  - Offline storage API can now download multiple items in parallel
    - https://github.com/google/shaka-player/issues/1047

Docs:
  - FAQ, architecture diagrams, and tutorials have all been updated.
    - https://github.com/google/shaka-player/issues/1183

Broken compatibility:
  - Text parser plugins now take a Uint8Array, not an ArrayBuffer.  All
    application-specific text-parsing plugins MUST be updated.
    - https://github.com/google/shaka-player/issues/1022

Deprecated:
  - The AbrManager configuration interfaces and plugin APIs which were
    deprecated in v2.2 have now been removed.  Applications with custom
    AbrManager implementations MUST be upgraded to the v2.2 API now.
  - The plugin interface for text parsers which was deprecated in v2.1 has now
    been removed.
  - The `remove()` method on `shaka.offline.Storage` now takes a URI instead of
    a `StoredContent` instance.  Applications which use offline storage SHOULD
    update to the new API.  Support for the old argument will be removed in
    v2.4.
  - The `streaming.infiniteRetriesForLiveStreams` config was removed.
    Applications using this feature MUST use the `streaming.failureCallback`
    config and the method `player.retryStreaming()` instead.


## 2.2.9 (2017-12-22)

Bugfixes:
  - Fix excessive memory usage during storage
    - https://github.com/google/shaka-player/issues/1167
  - Fix offline storage with temporary license
    - https://github.com/google/shaka-player/issues/1159
  - Fix exception while casting
    - https://github.com/google/shaka-player/issues/1128
  - Reduced bandwidth of cast messaging
    - https://github.com/google/shaka-player/issues/1128
  - Fix exception when destroying TextDisplayer
    - https://github.com/google/shaka-player/issues/1187
  - Fix presentationTimeOffset in SegmentTemplate
    - https://github.com/google/shaka-player/issues/1164
  - Fix inconsistencies in text visibility across playbacks
    - https://github.com/google/shaka-player/issues/1185
  - Work around bad header formatting in IE 11
    - https://github.com/google/shaka-player/issues/1172
  - Fix Chromecast PlayReady playback
    - https://github.com/google/shaka-player/issues/1070
  - Fix subtitle display with VTTRegion enabled in Chrome
    - https://github.com/google/shaka-player/issues/1188


## 2.2.8 (2017-12-06)

Bugfixes:
  - Do not allow seeking/startup at duration (bump back by 1s)
    - https://github.com/google/shaka-player/issues/1014
  - Don't wait for sessions to close on DrmEngine.destroy
    - https://github.com/google/shaka-player/issues/1093
    - https://github.com/google/shaka-player/pull/1168
  - Do not clear buffers on configuration changes unless required
    - https://github.com/google/shaka-player/issues/1138
  - Ignore unsupported STYLE blocks in WebVTT
    - https://github.com/google/shaka-player/issues/1104
  - Fix a null exception in CastReceiver.destroy


Demo app:
  - Fix "ended" video control state on IE
    - https://github.com/google/shaka-player/issues/979
  - Fix updates to demo app URL hash on Edge & IE 11
    - https://github.com/google/shaka-player/issues/1111
  - Fix demo app page-load race on IE 11


## 2.2.7 (2017-11-28)

Bugfixes:
  - Allow playhead to recover from drift
    - https://github.com/google/shaka-player/issues/1105
  - Fix exception and race which prevented cast status updates
    - https://github.com/google/shaka-player/issues/1128
  - Fix live broadcast startup issues
    - https://github.com/google/shaka-player/issues/1150
  - Fix mis-detection of live streams as IPR
    - https://github.com/google/shaka-player/issues/1148
  - Fix buffering of live streams while paused
    - https://github.com/google/shaka-player/issues/1121

Demo app:
  - Add multi-DRM assets from VDMS
    - https://github.com/google/shaka-player/issues/780
    - https://github.com/google/shaka-player/pull/781
  - Add certificate URI field in the custom asset section
    - https://github.com/google/shaka-player/issues/1135
    - https://github.com/google/shaka-player/pull/1136
  - Fix broken HLS asset
    - https://github.com/google/shaka-player/issues/1137
  - Update Widevine proxy URI

Docs:
  - Refactor main README.md
  - Fix build/README.md typo
    - https://github.com/google/shaka-player/pull/1139
  - Fix typo in config tutorial
    - https://github.com/google/shaka-player/pull/1124


## 2.2.6 (2017-11-14)

Bugfixes:
  - Cancel network retries when the Player is destroyed
    - https://github.com/google/shaka-player/issues/1084
  - Do not overwrite media from an earlier period when new period is shifted
    - https://github.com/google/shaka-player/issues/1098
  - Do not assume same timescale in manifest and media
    - https://github.com/google/shaka-player/issues/1098
  - Do not fail assertions when media references are shifted outside the period
    - https://github.com/google/shaka-player/issues/1098
  - Fix custom builds which exclude text parsing plugins
    - https://github.com/google/shaka-player/issues/1115

Demo app:
  - Rename demo "Autoplay" in demo UI to "Auto-load on page refresh"
    - https://github.com/google/shaka-player/issues/1114


## 2.2.5 (2017-11-02)

New features:
  - Add streaming event to allow reconfiguration before streaming starts
    - https://github.com/google/shaka-player/issues/1043
  - Add method to get the parsed manifest structure
    - https://github.com/google/shaka-player/issues/1074
  - Log about deprecated APIs, even in a compiled build with other logs disabled

Bugfixes:
  - Fix interpretation of DASH presentationTimeOffset in SegmentBase
    - https://github.com/google/shaka-player/issues/1099


## 2.1.9 (2017-11-02)

Bugfixes:
  - Fix interpretation of DASH presentationTimeOffset in SegmentBase
    - https://github.com/google/shaka-player/issues/1099


## 2.2.4 (2017-10-23)

Bugfixes:
  - Don't enforce seek range while paused in live streams (stays paused)
    - https://github.com/google/shaka-player/issues/982
  - Fix start time in live streams
    - https://github.com/google/shaka-player/issues/1069
  - Fix handling & transmission of errors from cast receiver to sender
    - https://github.com/google/shaka-player/issues/1065

Docs:
  - Added a tutorial for the offline storage and playback APIs
    - https://github.com/google/shaka-player/issues/1037


## 2.2.3 (2017-10-17)

New features:
  - Publish an event when the CDM accepts a license
    - https://github.com/google/shaka-player/issues/1035
    - https://github.com/google/shaka-player/pull/1049
  - Added assertions and logging to the debug build
  - Added a debugging method on Player to get buffered ranges

Bugfixes:
  - Fixed race between gap-jumping and seeking
    - https://github.com/google/shaka-player/issues/1061
  - Fixed startTime == 0 in player.load()
    - https://github.com/google/shaka-player/issues/1069
  - Avoid clearing buffer on configure unless restrictions change
    - https://github.com/google/shaka-player/issues/1009
  - Fixed exceptions in the cast receiver demo
    - https://github.com/google/shaka-player/issues/1064
  - Various fixes for concurrent use of CastProxy and related APIs
    - https://github.com/google/shaka-player/issues/768
  - Polyfilled various MediaSource issues on Safari 11
    - https://github.com/google/shaka-player/issues/1048
  - Reject TS content on Safari due to MediaSource bugs
    - https://github.com/google/shaka-player/issues/743
  - Fixed stuck progress bar on cast receiver demo
    - https://github.com/google/shaka-player/issues/1064

Demo app:
  - Rotating mobile devices triggers fullscreen mode
    - https://github.com/google/shaka-player/issues/883
  - Added robustness suggestions for Widevine
    - https://github.com/google/shaka-player/pull/1008

Docs:
  - Fixed docs with regard to shaka.text namespace
    - https://github.com/google/shaka-player/issues/1046


## 2.2.2 (2017-09-27)

New features:
  - Support for MP4+TTML text streams with multiple MDAT boxes
    - https://github.com/google/shaka-player/issues/1028

Bugfixes:
  - Fixed playback hangs in certain content due to rounding error
    - https://github.com/google/shaka-player/issues/979
  - Fixed exception when TextTrack mode is set to "disabled"
    - https://github.com/google/shaka-player/issues/990
  - Fixed subtitle failures in Safari
    - https://github.com/google/shaka-player/issues/991
    - https://github.com/google/shaka-player/issues/1012
  - Fixed renaming issues in compiled builds
  - Fixed exceptions on Tizen 2016
    - https://github.com/google/shaka-player/issues/1022
    - https://github.com/google/shaka-player/issues/935
  - Fixed TTML region parsing
    - https://github.com/google/shaka-player/issues/1020

Demo app:
  - Auto-select offline copy of an asset after storing it offline
    - https://github.com/google/shaka-player/issues/996
    - https://github.com/google/shaka-player/pull/1001
  - Removed YouTube-sourced assets, which were very outdated
    - https://github.com/google/shaka-player/issues/1015
  - Added "Shaka Player History" live stream

Docs:
  - Added CORS explanation to the docs
    - https://github.com/google/shaka-player/issues/1018


## 2.2.1 (2017-09-01)

New features:
  - Support MP4+TTML in HLS
    - https://github.com/google/shaka-player/issues/986

Bugfixes:
  - Fixed display of old text cues after loading new content
    - https://github.com/google/shaka-player/issues/984
  - Fixed text cue alignment in compiled mode
    - https://github.com/google/shaka-player/issues/987
  - Fixed exception triggered when storing offline content
    - https://github.com/google/shaka-player/issues/988
  - Fixed cast state when multiple cast senders exist at once
    - https://github.com/google/shaka-player/issues/768
  - Fixed several Cast UI issues
  - Fixed (harmless) assertion failures on Cast receivers

Demo app:
  - Demo UI on mobile now shows help text on store/delete button
    - https://github.com/google/shaka-player/pull/995

Docs:
  - Document lack of IE support on Windows 7
    - https://github.com/google/shaka-player/pull/993


## 2.2.0 (2017-08-23)

New features:
  - Add support for EVENT type playlists in HLS
    - https://github.com/google/shaka-player/issues/740
  - Add new option for offline protected content without persistent licensing
    - https://github.com/google/shaka-player/issues/873
  - Allow applications to render their own text tracks
    - https://github.com/google/shaka-player/issues/796
  - Allow applications to control streaming retry behavior
    - https://github.com/google/shaka-player/issues/960
  - Add support for additional TTML styles
    - https://github.com/google/shaka-player/issues/923
    - https://github.com/google/shaka-player/issues/927
  - Add channel count information for both DASH & HLS
    - https://github.com/google/shaka-player/issues/424
    - https://github.com/google/shaka-player/issues/826
  - Add basic xlink support in DASH (actuate=onLoad only)
    - https://github.com/google/shaka-player/issues/587
    - https://github.com/google/shaka-player/issues/788
  - Add API to limit playable/seekable range for VOD content.
    - https://github.com/google/shaka-player/issues/246
  - Add new error code for container/codec support issues
    - https://github.com/google/shaka-player/issues/868
  - The default ABR manager is much more configurable
    - https://github.com/google/shaka-player/issues/744
  - Add stream bandwidth info to variant tracks
    - https://github.com/google/shaka-player/issues/834
  - Add player.isAudioOnly()
    - https://github.com/google/shaka-player/issues/942
  - Expose presentation start time through player
    - https://github.com/google/shaka-player/issues/957
  - Add bandwidth info to switch history
  - Improved Chromecast media queries
  - Stricter runtime type-checking of EME cert configuration
    - https://github.com/google/shaka-player/issues/784

Bugfixes:
  - Fix flakiness in offline-related tests
    - https://github.com/google/shaka-player/issues/903

Demo app:
  - Added robustness fields to the UI
    - https://github.com/google/shaka-player/issues/889

Docs:
  - Updated upgrade guide for v2.2
    - https://github.com/google/shaka-player/issues/930

Broken compatibility:
  - The text-parsing plugin API has changed.  Plugins now return shaka.text.Cue
    objects instead of VTTCue or TextTrackCue objects.  All application-specific
    text-parsing plugins MUST be updated.
    - https://github.com/google/shaka-player/issues/796

Deprecated:
  - The configuration for a custom ABR manager has changed.  Applications with
    custom AbrManager implementations SHOULD now configure abrFactory instead of
    abr.manager.
    - https://github.com/google/shaka-player/issues/744
    - The old interface will be removed in v2.3.
  - The config API for AbrManager has changed.  setDefaultEstimate() and
    setRestrictions() have been replaced with configure().  Applications with
    custom AbrManager implementations SHOULD implement the new configure()
    method.
    - https://github.com/google/shaka-player/issues/744
    - The old interface will be removed in v2.3.
  - The choice API for AbrManager has changed.  chooseStreams() has been
    replaced with chooseVariants(), and the switch callback now takes a variant.
    - https://github.com/google/shaka-player/issues/954
    - The old interface will be removed in v2.3.
  - The getTracks() and selectTrack() methods which were deprecated in v2.1 have
    now been removed.


## 2.1.8 (2017-08-23)

Bugfixes:
  - Add player.isAudioOnly() to fix flash of audio-only icon when casting
    - https://github.com/google/shaka-player/issues/969
  - Fix cast proxying of isAudioOnly and getMediaElement


## 2.1.7 (2017-08-14)

Bugfixes:
  - Fixed "Invalid argument" exceptions for subtitles in IE & Edge
  - Fixed buffering at the end of the stream for some content in IE & Edge
    - https://github.com/google/shaka-player/issues/913
  - Fixed seeking with native controls in Edge
    - https://github.com/google/shaka-player/issues/951
  - Fixed role selection to clear audio buffer right away
    - https://github.com/google/shaka-player/issues/948

Docs:
  - Fixed a bug in the upgrade guide for selecting tracks and disabling ABR
    - https://github.com/google/shaka-player/issues/962


## 2.1.6 (2017-08-09)

New features:
  - Add vp9, opus, and flac mp4 to probeSupport
    - https://github.com/google/shaka-player/issues/944

Bugfixes:
  - Never adapt across roles or languages
    - https://github.com/google/shaka-player/issues/918
    - https://github.com/google/shaka-player/issues/947
  - Fix parsing byterange attribute in HlsParser
    - https://github.com/google/shaka-player/issues/925
  - Fix incorrect segment position after update in some DASH live streams
    - https://github.com/google/shaka-player/pull/838
  - Fix support for live streams with no seek range
    - https://github.com/google/shaka-player/issues/916
  - Fix display order of cues with identical ranges
    - https://github.com/google/shaka-player/issues/848
  - Fix missing cues in WVTT MP4s using default sample duration
    - https://github.com/google/shaka-player/issues/919
  - Accept non-integer settings in VTT
    - https://github.com/google/shaka-player/issues/919
  - Tolerate bandwidth of 0 or missing bandwidth
    - https://github.com/google/shaka-player/issues/938
    - https://github.com/google/shaka-player/issues/940
  - Fix multiple pipeline flushes on some platforms
  - Make it safe to install polyfills twice
    - https://github.com/google/shaka-player/issues/941

Demo app:
  - Fix compiled mode in the demo app.  Does not affect the library.
    Removed defaultConfig_ reference in demo.
    - https://github.com/google/shaka-player/issues/929
  - Update license URI for PlayReady test asset
    - https://github.com/google/shaka-player/pull/953
    - https://github.com/google/shaka-player/issues/945


## 2.1.5 (2017-07-17)

New features:
  - Add more information to video errors in Chrome

Bugfixes:
  - Fix key status problems on IE11 and Tizen TVs
    - https://github.com/google/shaka-player/issues/884
    - https://github.com/google/shaka-player/issues/890
  - Fix period switching when streams are not yet available
    - https://github.com/google/shaka-player/issues/839
  - Filter out audio-only HLS variants that can't be switched to
    - https://github.com/google/shaka-player/issues/824
    - https://github.com/google/shaka-player/issues/861
  - Fix parsing of Microsoft-packaged HLS content
  - Fix rounding issues with multi-Period content
    - https://github.com/google/shaka-player/issues/882
    - https://github.com/google/shaka-player/issues/909
    - https://github.com/google/shaka-player/issues/911
  - Fix exceptions thrown in some cases when switching text tracks
    - https://github.com/google/shaka-player/issues/910
  - Fix DASH date parsing when timezone is missing
    - https://github.com/google/shaka-player/issues/901
  - Fix persistent storage detection on IE11 and Tizen TVs
  - Fix test issues on Tizen
    - https://github.com/google/shaka-player/issues/893
  - Fix version detection when compiling from the NPM package
    - https://github.com/google/shaka-player/issues/871
  - Work around lack of key statuses on Tizen
    - https://github.com/google/shaka-player/issues/891
    - https://github.com/google/shaka-player/issues/894

Demo app:
  - Fix missing fullscreen button on IE11
    - https://github.com/google/shaka-player/issues/787
  - Added configuration for gap jumping

Docs:
  - Document HTTPS requirement for EME
    - https://github.com/google/shaka-player/issues/867
    - https://github.com/google/shaka-player/issues/928
  - Update tutorials
    - https://github.com/google/shaka-player/issues/862
  - Add FAQ entry on EME robustness
    - https://github.com/google/shaka-player/issues/866
  - Update HLS FAQ
  - Document that we test on Tizen TV now


## 2.1.4 (2017-06-16)

New features:
  - Allow role to be specified in selectAudioLanguage and selectTextLanguage
    - https://github.com/google/shaka-player/issues/767

Bugfixes:
  - Fix changing languages close to a period boundary
    - https://github.com/google/shaka-player/issues/797
  - Fix hang in load() when there are pending failures
    - https://github.com/google/shaka-player/issues/782
  - Fix DASH parser ignoring certain text streams
    - https://github.com/google/shaka-player/issues/875
  - Fix exceptions when side-loading text tracks
    - https://github.com/google/shaka-player/issues/821
  - Fix PlayReady support on Chromecast
    - https://github.com/google/shaka-player/issues/852
  - Fix version number issues during publication on NPM
    - https://github.com/google/shaka-player/issues/869
  - Fix pollution from npm on Windows
    - https://github.com/google/shaka-player/issues/776
  - Fix support for npm v5
    - https://github.com/google/shaka-player/issues/854

Demo app:
  - Fix control visibility in fullscreen mode on mobile phones
    - https://github.com/google/shaka-player/issues/663

Docs:
  - Updated welcome docs
  - Updated list of supported platforms
    - https://github.com/google/shaka-player/issues/863
  - Updated FAQ
    - https://github.com/google/shaka-player/issues/864
    - https://github.com/google/shaka-player/issues/865


## 2.1.3 (2017-06-06)

New features:
  - Limit network retries for VOD, only retry forever on live
    - https://github.com/google/shaka-player/issues/762
    - https://github.com/google/shaka-player/issues/830
    - https://github.com/google/shaka-player/pull/842
  - Add stream IDs in getStats().switchHistory
    - https://github.com/google/shaka-player/issues/785
    - https://github.com/google/shaka-player/issues/823
    - https://github.com/google/shaka-player/pull/846
  - Add label attribute to tracks
    - https://github.com/google/shaka-player/issues/825
    - https://github.com/google/shaka-player/pull/811
    - https://github.com/google/shaka-player/pull/831
  - Expose role attributes on tracks
    - https://github.com/google/shaka-player/issues/767
  - Silence confusing browser-generated errors related to play()
    - https://github.com/google/shaka-player/issues/836

Bugfixes:
  - Fix offline storage in compiled mode
  - Choose lowest-bandwidth codecs when multiple are possible
    - https://github.com/google/shaka-player/issues/841
  - Fix PlayReady on IE and Edge
    - https://github.com/google/shaka-player/issues/837
  - Fix rounding errors on IE11
    - https://github.com/google/shaka-player/pull/832
  - Clean up demo app loader
  - Fix PlayReady test failures


## 2.1.2 (2017-05-23)

New features:
  - Make educated guesses about missing HLS info (CODECS no longer required)
    - https://github.com/google/shaka-player/issues/805
  - Add support for PlayReady on Chromecast and Tizen
    - https://github.com/google/shaka-player/issues/814
    - https://github.com/google/shaka-player/pull/815

Bugfixes:
  - Fix flakiness in RESTRICTIONS\_CANNOT\_BE\_MET errors
  - Make isBrowserSupported more strict about MediaSource
  - Fix detection of audio-only assets in the demo
    - https://github.com/google/shaka-player/issues/794
  - Fix exports and generated externs that were broken in v2.1.0 and v2.1.1
  - Speed up deletion of offline content
    - https://github.com/google/shaka-player/issues/756

Docs:
  - Fix docs on subtitles and captions
    - https://github.com/google/shaka-player/issues/808
  - Add notes on adaptation to upgrade guide


## 2.0.9 (2017-05-10)

Backported bugfixes from v2.1.x:
  - Fix offline download stalls on Android
    - https://github.com/google/shaka-player/issues/747
  - Fix track restriction based on key status
    - https://github.com/google/shaka-player/issues/761
  - Fix exception in fullscreen polyfill on IE 11
    - https://github.com/google/shaka-player/pull/777
  - Fix exception when reconfiguring serverCertificate
    - https://github.com/google/shaka-player/issues/784


## 2.1.1 (2017-05-10)

New features:
  - Separate audio and video codec in Track
    - https://github.com/google/shaka-player/issues/758
  - Make segment request to establish HLS media MIME type
    - https://github.com/google/shaka-player/issues/769

Bugfixes:
  - Fix exception in fullscreen polyfill on IE 11
    - https://github.com/google/shaka-player/pull/777
  - Fix exception when reconfiguring serverCertificate
    - https://github.com/google/shaka-player/issues/784
  - Don't fire 'trackschanged' event twice
    - https://github.com/google/shaka-player/issues/783
  - Fix track restriction based on key status
    - https://github.com/google/shaka-player/issues/761
  - Fix offline download stalls on Android
    - https://github.com/google/shaka-player/issues/747
  - Fix race condition in gap-jumping code
  - Fix poster visibility in fullscreen mode
    - https://github.com/google/shaka-player/issues/778


## 2.1.0 (2017-04-25)

New features:
  - Add basic HLS support
    - VOD only
    - Widevine & clear content only
    - No support for CEA-708
    - https://github.com/google/shaka-player/issues/279
  - Tolerate gaps in the presentation timeline and jump over them
    - https://github.com/google/shaka-player/issues/555
  - Add an indicator for critical errors
    - https://github.com/google/shaka-player/issues/564
  - Do not retry on HTTP 401/403 errors
    - https://github.com/google/shaka-player/issues/620
  - Expand player stats and track metadata
    - Add loadLatency stat
    - Add mimeType to tracks
    - Track state changes (buffering, playing, paused, ended)
  - DASH trick mode support
    - https://github.com/google/shaka-player/issues/538
  - Expose license expiration times through Player
    - https://github.com/google/shaka-player/issues/727
  - Add support for EventStream elements in DASH
    - https://github.com/google/shaka-player/issues/462
  - Add support for Chromecast Media Playback messages from generic senders
    - https://github.com/google/shaka-player/issues/722
  - Add config to ignore key system and init data in DASH manifest
    - https://github.com/google/shaka-player/issues/750
  - Add support for asynchronous response filters
    - https://github.com/google/shaka-player/issues/610
  - Filter duplicate initData from manifest by key ID
    - https://github.com/google/shaka-player/issues/580
  - Optionally adjust start time to segment boundary
    - https://github.com/google/shaka-player/issues/683
  - StringUtils and Uint8ArrayUtils are now exported, to make filters easier
    - https://github.com/google/shaka-player/issues/667
  - Add audio adaptation to default AbrManager
  - Add an API to force the Chromecast to disconnect
    - https://github.com/google/shaka-player/issues/523
  - Add possibility to delay license request until playback is started
    - https://github.com/google/shaka-player/issues/262
  - Add API to get live stream position as Date
    - https://github.com/google/shaka-player/issues/356
  - Don't clear buffer if switching to the same stream
    - https://github.com/google/shaka-player/issues/693
  - Demo app permalink support through URL hash parameters
    - https://github.com/google/shaka-player/issues/709
  - Add a flag so scheme plugins can ask us to ignore cache hits for ABR
  - Allow passing durations from scheme plugins to compute throughput
    - https://github.com/google/shaka-player/issues/621
  - Make ES6 imports easier
    - https://github.com/google/shaka-player/issues/466
  - Add separate restrictions to AbrManager
    - https://github.com/google/shaka-player/issues/565
  - Allow network plugins to see the request type
    - https://github.com/google/shaka-player/issues/602

Bugfixes:
  - Make language selection explicit
    - https://github.com/google/shaka-player/issues/412
  - Make text track visibility explicit
    - https://github.com/google/shaka-player/issues/626
  - Fix firing of 'trackschanged' event for multi-Period content
    - https://github.com/google/shaka-player/issues/680
  - Correct time parsing for MP4 VTT subtitles
    - https://github.com/google/shaka-player/issues/699
  - Fix playback of live when segments do not extend to the end of the Period
    - https://github.com/google/shaka-player/issues/694
  - Allow seeking to 0 in live streams
    - https://github.com/google/shaka-player/issues/692
  - Add explicit timestamps to 'emsg' events
    - https://github.com/google/shaka-player/issues/698
  - Fix playback of YouTube demo assets
    - https://github.com/google/shaka-player/issues/682
  - Allow text parsers to change during playback
    - https://github.com/google/shaka-player/issues/571

Docs:
  - Add offline storage to v2 upgrade guide
  - Add additional docs for AbrManager
    - https://github.com/google/shaka-player/issues/629
  - Add manifest parser plugin tutorial

Broken Compatibility:
  - Track types 'video' and 'audio' have been combined into 'variant'.
    - Any application looking at track.type will need to be updated.
  - Removed useRelativeCueTimestamps option
    - All segmented WebVTT cue timestamps are now segment-relative
    - https://github.com/google/shaka-player/issues/726
  - Plugin interface for text parsers has changed
    - Both old & new interfaces still supported
    - Support for old interface will be removed in v2.2
  - Plugin interface for ManifestParser.start has changed
    - Now takes an object with named parameters instead of positional params
    - Both old & new interfaces still supported
    - Support for old interface will be removed in v2.2
  - Retired the INVALID\_TTML error code
    - Folded into the INVALID\_XML error code


## 2.0.8 (2017-04-07)

Bugfixes:
  - Suppress controls UI updates when hidden
    - https://github.com/google/shaka-player/issues/749
  - Revert keyboard navigation changes in demo, failing on Firefox


## 2.0.7 (2017-03-29)

New Features:
  - Improved keyboard navigation in demo page for accessibility
  - Play through small gaps at the start of the timeline
  - Add a method for accessing the HTMLMediaElement from the Player
    - https://github.com/google/shaka-player/pull/723
  - Improved error reporting for HTTP errors

Bugfixes:
  - Fixed a DASH compliance bug in SegmentList w/ presentationTimeOffset
  - Fixed compiler renaming in emsg events.
    - https://github.com/google/shaka-player/issues/717
  - Fix period transitions where text streams may be absent
    - https://github.com/google/shaka-player/issues/715
  - Fix Firefox DRM detection
  - Fix cleanup of expired EME sessions for offline
  - Fix demo app error thrown when offline is not supported
  - Fix infinite loop in offline storage of SegmentTemplate-based DASH
    - https://github.com/google/shaka-player/issues/739
  - Fix contamination between tests


## 2.0.6 (2017-02-24)

New Features:
  - Add Media Session info to demo
    - https://github.com/google/shaka-player/pull/689
  - Add support for xml:space in TTML parser
    - https://github.com/google/shaka-player/issues/665
  - Add fullscreenEnabled property to fullscreen polyfill
    - https://github.com/google/shaka-player/issues/669
  - Allow InbandEventStream elements at Representation level
    - https://github.com/google/shaka-player/pull/687
    - https://github.com/google/shaka-player/issues/686
  - Warning for unsupported indexRange attribute
  - Warning for duplicate Representation IDs

Bugfixes:
  - Fix cast support broken since 2.0.3
    - https://github.com/google/shaka-player/issues/675
  - Fix timeout errors in cast demo
    - https://github.com/google/shaka-player/issues/684
  - Fix infinite buffering caused by a race
    - https://github.com/google/shaka-player/issues/600
  - Fix race in StreamingEngine for multi-Period content
    - https://github.com/google/shaka-player/issues/655
  - Hide the controls when going fullscreen on phones
    - https://github.com/google/shaka-player/issues/663
  - Improve calculation of $TIME$ in SegmentTemplate
    - https://github.com/google/shaka-player/issues/690
    - https://github.com/google/shaka-player/pull/706
  - Fix YouTube asset on demo app
    - https://github.com/google/shaka-player/issues/682


## 2.0.5 (2017-01-30)

Bugfixes:
  - Fix several bugs with multi-Period content
    - Possible hang when seeking
    - Fix race between buffering and Period transition
    - Fix race between rapid Period transitions
    - https://github.com/google/shaka-player/issues/655
  - Fix hang in destroy() when EME sessions are in a bad state
    - https://github.com/google/shaka-player/issues/664
  - Fix doubling of time offset for segment-relative cues
    - https://github.com/google/shaka-player/issues/595
    - https://github.com/google/shaka-player/pull/599


## 2.0.4 (2017-01-24)

New features:
  - Support for 4k on Chromecast Ultra
  - Support for text tracks on Toshiba dTV
    - https://github.com/google/shaka-player/issues/635
    - https://github.com/google/shaka-player/pull/643

Bugfixes:
  - Fixed buffering issues at the end of streams in IE/Edge
    - https://github.com/google/shaka-player/issues/658
  - Fixed parsing of empty divs in TTML
    - https://github.com/google/shaka-player/issues/646
    - https://github.com/google/shaka-player/pull/650
  - Fixed subtle bug in Promise.resolve polyfill on IE
  - Fixed test failures on Chromecast

Docs:
  - Added additional docs for offline storage
  - Updated and clarified debugging tutorial
    - https://github.com/google/shaka-player/issues/653


## 2.0.3 (2017-01-09)

New features:
  - Treat HTTP 202 status codes as failures
    - https://github.com/google/shaka-player/issues/645

Bugfixes:
  - Fix race condition in StreamingEngine
  - Fix race in load/unload in Player
    - https://github.com/google/shaka-player/pull/613
    - https://github.com/google/shaka-player/issues/612
  - Update workarounds for Edge EME bugs
    - https://github.com/google/shaka-player/issues/634
  - Add missing events and methods to cast proxy
  - Fix exclusion of standard features in custom builds
  - Be more permissive of text failures
    - Permit text parsing errors as well as streaming errors with the
      ignoreTextStreamFailures config option.
    - Do not fail StreamingEngine startup because of text streams,
      regardless of config.
    - https://github.com/google/shaka-player/issues/635
  - Fix selectTrack() call with no text tracks
    - https://github.com/google/shaka-player/issues/640
  - Fix buffering state for live streams (stop at live edge)
    - https://github.com/google/shaka-player/issues/636


## 2.0.2 (2016-12-15)

New features:
  - Add support for Toshiba dTV
    - https://github.com/google/shaka-player/pull/605
  - TTML subtitles: Support for \<br\> inside a paragraph
    - https://github.com/google/shaka-player/pull/572
    - https://github.com/google/shaka-player/pull/584
  - Parse TTML textAlign settings into align property of a VTTCue
    - https://github.com/google/shaka-player/pull/573
  - Improved test stability and coverage reports

Bugfixes:
  - Fix DASH content type parsing
    - https://github.com/google/shaka-player/issues/631
  - Tolerate larger gaps at the start
    - https://github.com/google/shaka-player/issues/579
  - Fixes for TTML alignment, positioning and cue externs
    - https://github.com/google/shaka-player/pull/588
    - https://github.com/google/shaka-player/pull/594
  - Keep ewma sampling from failing on 0 duration segments
    - https://github.com/google/shaka-player/issues/582
    - https://github.com/google/shaka-player/pull/583
   - Allow text parsers to change during playback
    - https://github.com/google/shaka-player/issues/571
  - Fix playback when IE11 modifies the XML DOM
    - https://github.com/google/shaka-player/issues/608
    - https://github.com/google/shaka-player/pull/611
  - Update MediaSource polyfills for Safari 10
    - https://github.com/google/shaka-player/issues/615
  - Throw explicit error on empty manifests
    - https://github.com/google/shaka-player/issues/618

Docs:
  - Link to error docs from the demo app


## 2.0.1 (2016-10-26)

New features:
  - Faster ABR decisions
  - Add config option for using segment relative timestamps for VTT
    - https://github.com/google/shaka-player/issues/480
    - https://github.com/google/shaka-player/pull/542
  - Log and ignore non-standard WebVTT settings instead of failing
    - https://github.com/google/shaka-player/issues/509
  - Make key IDs from the manifest available through DrmInfo
    - https://github.com/google/shaka-player/pull/529
  - Provide framerate and codecs information on video tracks
    - https://github.com/google/shaka-player/issues/516
    - https://github.com/google/shaka-player/pull/533
  - Dispatch more useful network error when HEAD request fails

Bugfixes:
  - Fix ABR quality issues when switching tracks (stutters, glitches, etc.)
    - https://github.com/google/shaka-player/issues/520
  - Keep user selected text track when switching audio
    - https://github.com/google/shaka-player/issues/514
  - Fix vtt with one digit hour
    - https://github.com/google/shaka-player/pull/522
  - Fix build scripts for Windows
    - https://github.com/google/shaka-player/issues/526
  - Fix buffering event delay
    - https://github.com/google/shaka-player/issues/511
  - Workaround bug in Edge buffered ranges
    - https://github.com/google/shaka-player/issues/530
  - Fix handling of internal-error key status
    - https://github.com/google/shaka-player/issues/539
  - Ignore trick mode tracks
    - https://github.com/google/shaka-player/issues/538
  - Fix AdaptationSetSwitching support
  - Fix buffering logic when switching periods
    - https://github.com/google/shaka-player/issues/537
    - https://github.com/google/shaka-player/issues/545
  - Use data URI content-type for manifest type detection
    - https://github.com/google/shaka-player/pull/550
  - Fix audio language changes on Chromecast
    - https://github.com/google/shaka-player/issues/544
  - Fix Chromecast receiver idle behavior when looping or replaying
    - https://github.com/google/shaka-player/issues/558
  - Fix exception-causing race when TextEngine is destroyed

Demo app improvements:
  - Hide volume & mute buttons on mobile-sized screens
  - Probe both MP4 and WebM support in DrmEngine
    - https://github.com/google/shaka-player/issues/540
  - Update Axinom test assets to v7
  - Fix accessibility issues in the demo app
    - https://github.com/google/shaka-player/issues/552

Docs:
  - Rewrote the debugging tutorial
  - Misc docs cleanup
    - https://github.com/google/shaka-player/pull/536


## 2.0.0 (2016-09-07)

The first full release of v2!

New features:
  - Improved Chromecast support
    - Cast from the built-in Chrome dialog as well as the video controls
    - Use the built-in Chrome dialog to disconnect
  - Support for in-progress recordings (IPR)
    - https://github.com/google/shaka-player/issues/477
  - Can be configured to tolerate text stream failures
    - https://github.com/google/shaka-player/issues/474
  - Ignore small gaps in the timeline
    - https://github.com/google/shaka-player/issues/472
  - Added EMSG box support
    - https://github.com/google/shaka-player/issues/259
  - Reduced test flakiness and improved test speed
  - Improved VTT parsing
    - https://github.com/google/shaka-player/issues/469
  - Improved EME error reporting
    - https://github.com/google/shaka-player/issues/468
  - Improved demo app UI for touch screens
  - Smaller demo app UI (video element above the fold on Nexus 5X)

Bugfixes:
  - Fixed text-related issues in IE11
    - https://github.com/google/shaka-player/issues/501
    - https://github.com/google/shaka-player/issues/502
  - Fixed a few live edge corner cases
    - https://github.com/google/shaka-player/issues/490
    - https://github.com/google/shaka-player/issues/504
  - Fixed TTML parsing exceptions
    - https://github.com/google/shaka-player/issues/473
    - https://github.com/google/shaka-player/issues/506
  - Fixed text encoding issues with subs
  - Fixed issues with multi-period eviction
    - https://github.com/google/shaka-player/pull/483
  - Defined order of AdaptationSet preference (prefer high quality, low bw)
    - https://github.com/google/shaka-player/issues/476
  - Fixed support for manifests with multiple text formats
  - Fixed support for DASH Representations with multiple Roles
    - https://github.com/google/shaka-player/issues/500
  - Fixed CSP compliance for Chrome apps
    - https://github.com/google/shaka-player/issues/487

Planned features we cut:
  - Cache-detecting bandwidth estimation
    - https://github.com/google/shaka-player/issues/324


## 2.0.0-beta3 (2016-07-29)

Restored Features from v1 Missing in v2.0.0-beta2:
  - Offline storage and playback
    - https://github.com/google/shaka-player/issues/343
  - Clearkey license server support
    - https://github.com/google/shaka-player/issues/403

New features:
  - Built-in Chromecast support
    - https://github.com/google/shaka-player/issues/261
  - TTML text support
    - https://github.com/google/shaka-player/issues/111
  - TTML in MP4
    - https://github.com/google/shaka-player/issues/278
  - VTT in MP4
    - https://github.com/google/shaka-player/issues/277
  - Handle QuotaExceededError, automatically reduce buffering goals
    - https://github.com/google/shaka-player/issues/258
  - Faster template processing in DASH
    - https://github.com/google/shaka-player/issues/405
  - Bitrate upgrades take effect faster
  - Add a specific error for missing license server URI
    - https://github.com/google/shaka-player/issues/371
  - Add adaptation events for language changes
  - Don't treat network errors as fatal in StreamingEngine
    - https://github.com/google/shaka-player/issues/390
  - Provide the application access to DrmInfo structure
    - https://github.com/google/shaka-player/issues/272
  - Restructure test/ folder to mimic lib/ folder structure
    - https://github.com/google/shaka-player/pull/434
  - Upgrade closure compiler
    - https://github.com/google/shaka-player/pull/421
  - New logo!

Bugfixes:
  - Revert ABR changes that caused bandwidth samples to be ignored
    - https://github.com/google/shaka-player/issues/367
  - Fix buffering of multi-period text
    - https://github.com/google/shaka-player/issues/411
  - Fix various ABR issues
    - https://github.com/google/shaka-player/issues/435
  - Fix stuck playback on seek
    - https://github.com/google/shaka-player/issues/366
  - Stop refreshing live manifests when unloaded
    - https://github.com/google/shaka-player/issues/369
  - Don't adapt between incompatible codecs (mp4a & ec-3)
    - https://github.com/google/shaka-player/issues/391
  - Fix race in player WRT external text tracks
    - https://github.com/google/shaka-player/issues/418
  - Fix Edge EME workarounds on IE11
    - https://github.com/google/shaka-player/issues/393
  - Work around Safari MSE bugs
  - Fix relative paths in UTCTiming
    - https://github.com/google/shaka-player/issues/376
  - Fix source map paths on windows
    - https://github.com/google/shaka-player/issues/413
  - Improve demo app CSS on mobile
  - Fix buffering state on unload
  - Fix load/unload/destroy race conditions
  - Reduce test flake (async tests still flakey on Safari)
  - Fix context menu display in demo app
    - https://github.com/google/shaka-player/issues/422
  - Fix key status, session expiration, and DRM error dispatch
  - Fix demo app play controls on Android
    - https://github.com/google/shaka-player/issues/432
  - Fix corner cases when seeking to the live edge

Docs:
  - Add a license-wrapping tutorial
  - Add track restriction docs
    - https://github.com/google/shaka-player/issues/387
  - Update track and adaptation docs
    - https://github.com/google/shaka-player/issues/447

Broken Compatibility compared to v2.0.0-beta2:
  - The asynchronous Player.support() has been replaced with the synchronous
    Player.isBrowserSupported() call
    - https://github.com/google/shaka-player/issues/388
  - AbrManager implementations must now handle a partial StreamSet map in
    chooseStreams()
  - The wrong keys error has been dropped due to false positives


## 2.0.0-beta2 (2016-05-04)

Restored Features from v1 Missing in v2.0.0-beta:
  - Track restrictions API
    - https://github.com/google/shaka-player/issues/326
    - https://github.com/google/shaka-player/issues/327
  - Custom controls demo for live
    - https://github.com/google/shaka-player/issues/322
  - Trick play demo
    - https://github.com/google/shaka-player/issues/328

New features:
  - Reduced startup latency
  - Added player.resetConfiguration()
  - Added response text to HTTP errors
    - https://github.com/google/shaka-player/issues/319
  - Demo controls redesigned with material design icons
  - Emit an error if the wrong keys are retrieved
    - https://github.com/google/shaka-player/issues/301
  - Human-readable errors shown in demo app
  - Cache-friendly bandwidth estimation
    - https://github.com/google/shaka-player/issues/324
  - Improved trick play and playbackRate support
    - https://github.com/google/shaka-player/issues/344
  - Allow apps to reset ABR manager estimates
    - https://github.com/google/shaka-player/issues/355
  - Support non-zero start times for VOD
    - https://github.com/google/shaka-player/issues/341
    - https://github.com/google/shaka-player/issues/348
    - https://github.com/google/shaka-player/issues/357

Bugfixes:
  - Fix playback of DASH with unaligned Representations
  - Fixed race conditions on seek
    - https://github.com/google/shaka-player/issues/334
  - Improved drift handling
    - https://github.com/google/shaka-player/issues/330
  - Fixed stack overflow in StringUtils
    - https://github.com/google/shaka-player/issues/335
  - Improved live support
    - https://github.com/google/shaka-player/issues/331
    - https://github.com/google/shaka-player/issues/339
    - https://github.com/google/shaka-player/issues/340
    - https://github.com/google/shaka-player/issues/351
  - Fixed player.addTextTrack
  - Handle CDMs which don't support the same types MSE does
    - https://github.com/google/shaka-player/issues/342
  - Fix audio-only encrypted playback
    - https://github.com/google/shaka-player/issues/360
  - Fix renaming of event properties
    - https://github.com/google/shaka-player/issues/361
  - Warn about missing clock sync elements in live manfiests
    - https://github.com/google/shaka-player/issues/290
  - Add option for default clock sync URI
    - https://github.com/google/shaka-player/issues/290
  - Fix crash in TextEngine when subs are turned off

Docs:
  - Shaka v2 upgrade guide
    - http://shaka-player-demo.appspot.com/docs/api/tutorial-upgrade.html
  - Added enum values (not just names) to generated docs
    - https://github.com/google/shaka-player/issues/337

Broken Compatibility compared to v2.0.0-beta:
  - None!


## 1.6.5 (2016-04-08)

Bugfixes:
  - Always build the same input files to a stable output
    - https://github.com/google/shaka-player/pull/299
  - Properly extern the 'xhr' property of HTTP errors
    - https://github.com/google/shaka-player/pull/319


## 2.0.0-beta (2016-04-07)

New Features:
  - DASH support for:
    - Multi-Period content
      - https://github.com/google/shaka-player/issues/186
    - Location elements
      - https://github.com/google/shaka-player/issues/298
    - UTCTiming elements (for clock synchronization)
      - https://github.com/google/shaka-player/issues/241
  - Better browser compatibility
    - Testing on Safari 9, IE 11, Edge, Firefox 45+, Opera, Chrome
    - https://github.com/google/shaka-player/issues/101
  - New plugin and build system to extend Shaka
    - Networking plugins
      - https://github.com/google/shaka-player/issues/228
      - https://github.com/google/shaka-player/issues/198
  - Cache-friendly networking
    - https://github.com/google/shaka-player/issues/76
    - https://github.com/google/shaka-player/issues/191
    - https://github.com/google/shaka-player/issues/235
  - Limit memory usage by clearing old data from buffer
    - https://github.com/google/shaka-player/issues/247
  - Simpler, more mobile-friendly demo app
  - New test assets
    - https://github.com/google/shaka-player/issues/224
  - Made play()/pause() independent of buffering
    - https://github.com/google/shaka-player/issues/233
  - Numerical error code system
    - https://github.com/google/shaka-player/issues/201
  - Distinguish between subtitle and caption tracks
    - https://github.com/google/shaka-player/issues/206
  - Separate audio & text language preferences
    - https://github.com/google/shaka-player/issues/207
  - Update timeShiftBufferDepth when updating the manifest
    - https://github.com/google/shaka-player/issues/295
  - Simplified clearkey setup using configure()
  - Initial bandwidth is now configurable:
    - https://github.com/google/shaka-player/issues/268

Bugfixes:
  - Stopped using Date headers for clock sync
    - https://github.com/google/shaka-player/issues/205
    - https://github.com/google/shaka-player/issues/241

Docs:
  - New tutorials!

Missing Features from v1 (to be added later):
  - Custom controls demo for live streams
    - https://github.com/google/shaka-player/issues/322
  - Chromecast demo
  - Trick play demo
  - Track restrictions based on key status
  - Offline support

Broken Compatibility:
  - Almost everything! (v2 upgrade guide coming soon)


## 1.6.4 (2016-03-03)

Bugfixes:
  - Updated Promise polyfill with fixes backported from v2
  - Fixed Edge EME compatibility & InvalidStateErrors
    - https://github.com/google/shaka-player/issues/282
  - Fixed HttpVideoSource use with clear content (Thanks, Sanborn!)
    - https://github.com/google/shaka-player/pull/292
  - Fixed uncompiled-mode performance regression introduced in v1.6.3
    - https://github.com/google/shaka-player/issues/288


## 1.6.3 (2016-02-08)

Features:
  - Added opt\_clearBufferOffset for audio  (Thanks, Itay)
    - https://github.com/google/shaka-player/pull/254
  - Fetch segments from new location after manifest redirect  (Thanks, Rob)
    - https://github.com/google/shaka-player/pull/266

Bugfixes:
  - Several IE11 stability issues and race conditions fixed
    - Fixed incompatibilities when clearing the SourceBuffer
    - Ignore spurious 'updateend' events
    - Added stack-based messages to all assertions
    - Fixed some unit test compatibility issues
    - Fixed race conditions caused by Promise polyfill
    - https://github.com/google/shaka-player/issues/251

Docs:
  - Update browser support docs with regard to IE & Firefox

Test app fixes:
  - Fixed slider controls for IE11
  - Turned off seek bar tooltips for IE11


## 1.6.2 (2015-12-14)

Features:
  - Added a new configure parameter to allow a user to completely disable
    the cache-buster.  This is necessary for certain CDNs, but please note
    the tradeoffs before using.  Bandwidth estimation can be adversely
    affected, particularly for low-bandwidth users.
    - https://github.com/google/shaka-player/issues/235
    - https://github.com/google/shaka-player/issues/238
    - https://github.com/google/shaka-player/issues/76

Bugfixes:
  - Fixed interpretation of startNumber for SegmentTemplate w/ duration.
    - https://github.com/google/shaka-player/issues/237


## 1.6.1 (2015-12-07)

Bugfixes:
  - Fixed handling when all streams are removed in a manifest update.
  - Fixed annotation mistakes in preparation for a new compiler release.
  - Fixed Promise polyfill errors in compiled mode.
    - https://github.com/google/shaka-player/issues/236


## 1.6.0 (2015-11-17)

Features:
  - Partial IE11 & PlayReady support.  (Thanks, Jono!)
    - https://github.com/google/shaka-player/pull/176
    - *live and offline content not working*
    - *non-zero start times not working*
    - *IE11 fails to decode some test assets*
      - https://github.com/google/shaka-player/issues/224
  - Added support for setPlaybackStartTime on live streams.
    - https://github.com/google/shaka-player/pull/231
  - Improved support for live streaming corner cases.
    - https://github.com/google/shaka-player/issues/139
    - https://github.com/google/shaka-player/issues/140
    - https://github.com/google/shaka-player/issues/141
    - https://github.com/google/shaka-player/issues/145
    - https://github.com/google/shaka-player/issues/185
  - Now builds with three different configs by default.
    - Full build (all features enabled).
    - DASH MP4 VOD. (Only DASH w/ SegmentBase, no WebM.)
    - DASH MP4 live. (Only DASH w/o SegmentBase, no WebM.)
    - https://github.com/google/shaka-player/issues/116
  - Changed startNumber implementation to be more consistent.
    - https://github.com/google/shaka-player/issues/192
  - Added a new Promise polyfill for IE11.
  - Added support for WebM w/ unknown size in the Segment element.

Bugfixes:
  - Expired sessions (for example, when using key rotation) are now cleaned up.
    - https://github.com/google/shaka-player/issues/210
  - Manifests can now be reprocessed without an update when
    availabilityStartTime passes.
    - https://github.com/google/shaka-player/issues/172

Test app features:
  - Added Chromecast support to the demo app.
    (No changes to the library for this.)
    - https://github.com/google/shaka-player/issues/117
  - Removed force-prefixed feature for improved IE11 support.
    - https://github.com/google/shaka-player/issues/222
  - Added links to the project and the docs.

Broken Compatibility:
  - Removed Player methods deprecated since v1.5.0.
    - enableAdaptation
    - getAdaptationEnabled
    - setStreamBufferSize
    - getStreamBufferSize
    - setLicenseRequestTimeout
    - setMpdRequestTimeout
    - setRangeRequestTimeout
    - setPreferredLanguage
    - setRestrictions
    - getRestrictions
    - https://github.com/google/shaka-player/issues/203
    - https://github.com/google/shaka-player/issues/93
  - Removed support for the old-style ContentProtection callback, deprecated
    since v1.5.0.
    - https://github.com/google/shaka-player/issues/203
    - https://github.com/google/shaka-player/issues/71


## 1.5.2 (2015-11-12)

A roll-up of recent bugfixes.

Bugfixes:
  - Fixed timestamp correction for some live streams from Elemental.
    - https://github.com/google/shaka-player/issues/200
  - Fixed support for manifests with different PSSHs per Representation.
    - https://github.com/google/shaka-player/issues/229
  - Fixed support for ContentProtection elements at both AdaptationSet and
    Representation level in the same manifest.
    - https://github.com/google/shaka-player/issues/230
  - Fixed support for bound DrmInfo callbacks.
    - https://github.com/google/shaka-player/issues/227
  - Fixed the 'enabled' flag of text tracks when manipulated directly by the
    video element.
    - https://github.com/google/shaka-player/issues/214
  - Fixed buffering to use the correct goal (minBufferTime) when re-buffering.
    - https://github.com/google/shaka-player/issues/190
  - Fixed a broken link in the documentation.  (Thanks, Leandro.)
    - https://github.com/google/shaka-player/issues/217
    - https://github.com/google/shaka-player/pull/218

Test app features:
  - Added a Widevine-encrypted version of the Sintel 4k test asset.


## 1.5.1 (2015-10-07)

A roll-up of recent bugfixes.

Bugfixes:
  - Fixed a major memory leak introduced in 1.5.0.
    - https://github.com/google/shaka-player/issues/184
  - Deleting encrypted offline content now deletes persistent sessions.
    - https://github.com/google/shaka-player/issues/171
  - Static content using SegmentTemplate is now truncated at the Period's
    duration.
    - https://github.com/google/shaka-player/issues/187
    - https://github.com/google/shaka-player/issues/173
  - Key status error reporting is now more consistent and provides more
    information.
  - Reduced flakiness in some tests.
  - Requests used for clock sync no longer allow caching.
    - https://github.com/google/shaka-player/issues/191


## 1.5.0 (2015-09-17)

Features:
  - Added method to set playback start time.
    - https://github.com/google/shaka-player/issues/122
    - https://github.com/google/shaka-player/pull/123
  - Added a text-styling API.
    - https://github.com/google/shaka-player/issues/115
  - Added support for AdaptationSet groups.
    - https://github.com/google/shaka-player/issues/67
  - Added a new configuration API.
    - https://github.com/google/shaka-player/issues/93
  - License preprocessing can now modify HTTP method and server URL.
    - https://github.com/google/shaka-player/issues/134
    - https://github.com/google/shaka-player/issues/135
  - Added an API to load captions not specified in the manifest.
    - https://github.com/google/shaka-player/issues/133
  - Added support for live streams using SegmentList.
    - https://github.com/google/shaka-player/issues/88
  - Added support for multiple BaseURL elements for failover.
    - https://github.com/google/shaka-player/issues/68
  - Gave IAbrManager implementation the ability to clear the buffer when
    switching streams.
    - https://github.com/google/shaka-player/pull/144
  - Added setNetworkCallback API to DashVideoSource to modify network requests.
    - https://github.com/google/shaka-player/issues/148
  - Improved error reporting for unplayable content.
  - Added support for multiple DRM schemes per ContentProtection and simplified
    DRM scheme configuration.
    - https://github.com/google/shaka-player/issues/71
  - Improved documentation for license pre- and post-processing.
    - https://github.com/google/shaka-player/issues/137

Bugfixes:
  - Restricting all video tracks now fires an error event.
    - https://github.com/google/shaka-player/issues/179
    - https://github.com/google/shaka-player/issues/170
  - Changing text tracks now fires an adaptation event.
    - https://github.com/google/shaka-player/issues/147
  - Fixed bad interactions between pausing and negative playback rates.
    - https://github.com/google/shaka-player/issues/130
  - Fixed support for negative r values in SegmentTimeline.
    - https://github.com/google/shaka-player/issues/162
  - Fixed bugs that could cause infinite buffering for certain configurations.
    - https://github.com/google/shaka-player/issues/166
  - Fixed exceptions fired during rapid Player destroy().
    - https://github.com/google/shaka-player/issues/151
  - Fixed linting with conflicting globally-installed copy of linter library.
    - https://github.com/google/shaka-player/issues/153
  - Fixed support for SegmentTimelines with presentationTimeOffset.
    - https://github.com/google/shaka-player/issues/143
  - Fixed support for apps/content which specify multiple DRM scheme configs.
    - https://github.com/google/shaka-player/issues/177

Broken Compatibility:
  - Removed Player methods deprecated since v1.3.0.
    - getCurrentResolution
    - getCurrentTime
    - getDuration
    - getMuted
    - getVolume
    - play
    - pause
    - requestFullscreen
    - seek
    - setMuted
    - setVolume
    - https://github.com/google/shaka-player/issues/118

Deprecated:
  - The following methods on Player are deprecated in favor of
    configure()/getConfiguration() and will be removed in v1.6.0:
    - enableAdaptation
    - getAdaptationEnabled
    - setStreamBufferSize
    - getStreamBufferSize
    - setLicenseRequestTimeout
    - setMpdRequestTimeout
    - setRangeRequestTimeout
    - setPreferredLanguage
    - setRestrictions
    - getRestrictions
    - https://github.com/google/shaka-player/issues/93
  - A new two-argument ContentProtectionCallback has been added to
    DashVideoSource, and the old style is deprecated and will be removed
    in v1.6.0.
    - https://github.com/google/shaka-player/issues/71


## 1.4.2 (2015-09-04)

A roll-up of recent bugfixes.

Bugfixes:
  - Fix storage of duplicate session IDs for encrypted offline content.
  - Specify EME sessionTypes, required in newer EME draft.
    - https://github.com/google/shaka-player/issues/128
  - Fix regression in rewind support, once more working outside buffered range.
    - https://github.com/google/shaka-player/issues/165
  - Support renamed output protection errors from newer EME draft.
  - Fix seeking in custom controls on Android.
    - https://github.com/google/shaka-player/issues/164
  - Fix missing final chunk when storing certain videos for offline playback.
    - https://github.com/google/shaka-player/issues/157
  - Prevent crashing of module loaders which use 'define' but are not full AMD
    loaders.
    - https://github.com/google/shaka-player/issues/163

Test app features:
  - Added 'offline' URL param.


## 1.4.1 (2015-08-18)

A roll-up of recent bugfixes and small improvements.

Bugfixes:
  - An exception is no longer thrown from StreamVideoSource in uncompiled mode
    when the stream limits cannot be computed.
  - Fixed support for multiple encrypted audio tracks.
    - https://github.com/google/shaka-player/issues/112
  - Fixed support for manifests that use SegmentList with a single URL.
  - Fixed support for audio and video robustness settings in compiled mode.
  - The MPD 'main' property is now defined in the correct class.
  - The same initialization segment is no longer inserted multiple times into
    the SourceBuffer.
  - Removed a race in Stream that could stop AdaptationEvents from firing.
  - Stopped the compiler from renaming PersistentState and DistinctiveIdentifier
    enum values.
  - Removed a race in Player.getStats() that could cause NaN stats.
  - Fixed support to recover from failed segment requests.
    - https://github.com/google/shaka-player/issues/131
  - Made rewind, pause, play, and fast-forward consistent with normal video
    element behavior, the UI, and Player.setPlaybackRate().
    - https://github.com/google/shaka-player/issues/130
    - https://github.com/google/shaka-player/issues/138
  - Improved seek handling during stream startup.
    - https://github.com/google/shaka-player/issues/136
  - Unnecessary seeking events during stream startup are no longer fired.
    - https://github.com/google/shaka-player/issues/132
  - Segment fetches are no longer retried if the Stream has been destroyed.
    - https://github.com/google/shaka-player/issues/156
  - Fixed support for offline in compiled mode.

Features:
  - The version indicator on the demo page now displays the NPM version (if
    available) when the git version is unavailable.
  - Added support to clear the audio buffer when switching tracks.
    - https://github.com/google/shaka-player/issues/119
  - Added the ability to detect and recover from multiple buffered ranges.
    - https://github.com/google/shaka-player/issues/121
  - Improved error messages when persistent licenses are not supported.
    - https://github.com/google/shaka-player/issues/85

Testing:
  - Reduced test flakiness overall.
  - Certain (unavoidable) decode errors are now suppressed on Chrome Linux.
  - Added waitUntilBuffered() function to help reduce test flakiness.


## 1.4.0 (2015-07-06)

Code health release.  Major refactoring of streaming logic.

Bugfixes:
  - Overriding a license server URL in the test app no longer causes a PSSH
    from the MPD to be ignored.
  - Fixed possible event listener leak.
    - https://github.com/google/shaka-player/issues/109

Features:
  - Player.destroy() now returns a Promise.
  - DrmSchemeInfo now has distinctiveIdentifier, persistentState, and
    robustness parameters.
  - Clarified buffering event policies.
    - https://github.com/google/shaka-player/issues/77
  - Added a license pre-processor.
    - https://github.com/google/shaka-player/issues/62
  - Added support for the MPD Location element.
    - https://github.com/google/shaka-player/issues/65
  - Custom BandwidthEstimators can now allow XHR caching.
    - https://github.com/google/shaka-player/issues/76
  - Added support for startNumber of 0, per the recent DASH spec corrigendum.
    - https://github.com/google/shaka-player/issues/10
  - Added support for server certificate APIs through DrmSchemeInfo.
    - https://github.com/google/shaka-player/issues/84
  - Major refactor of streaming.  Switching representations is now faster and
    more flexible.  Live stream seek ranges are more accurate.
    - https://github.com/google/shaka-player/issues/51
  - XHR timeout is now runtime-configurable.
    - https://github.com/google/shaka-player/issues/50
  - Buffering goals are now runtime-configurable.
    - https://github.com/google/shaka-player/issues/49
  - Alternative IAbrManager implementations can now be injected at runtime.
    - https://github.com/google/shaka-player/issues/48

Test app features:
  - Added "buffered ahead" and "buffered behind" indicators.
    - https://github.com/google/shaka-player/issues/47
  - Converted cycle buttons into checkboxes so cycling can be stopped during
    playback.
    - https://github.com/google/shaka-player/issues/46
  - Test app now jumps to live when the user clicks on the time code in a live
    stream.
  - Added an example of a trick-play UI built on the Player API.
    - https://github.com/google/shaka-player/issues/54

Testing:
  - Disabled code coverage stats in unit tests by default.
    - https://github.com/google/shaka-player/issues/105
  - Split unit tests and integration tests into separate test runners.
    - https://github.com/google/shaka-player/issues/104
  - Added a Karma config file to make automated testing easier.
  - Added checks for offline features to the support-testing page.

Documentation:
  - Documented the fact that autoplay does not work on mobile, and why.
  - Documented error events and how to handle them.
    - https://github.com/google/shaka-player/issues/106
  - Documented browser support and porting.
    - https://github.com/google/shaka-player/issues/66
  - Documented Player APIs for trick play interface.
    - https://github.com/google/shaka-player/issues/54


## 1.3.2 (2015-07-06)

A roll-up of recent bugfixes.

Bugfixes:
  - Fixed case-sensitive scheme URI check in the test app.
  - Fixed support-testing page for very old browsers.
  - Fixed multi-lingual encrypted content.
    - https://github.com/google/shaka-player/issues/112
  - Fixed load-time exceptions in IE 9.
    - https://github.com/google/shaka-player/issues/87
    - https://github.com/google/shaka-player/pull/110


## 1.3.1 (2015-05-22)

A roll-up of recent bugfixes and small improvements.

Bugfixes:
  - Fixed some broken tests.
  - Fixed buffering states.
    - https://github.com/google/shaka-player/issues/61
  - Fixed fullscreen polyfill installation.
    - https://github.com/google/shaka-player/issues/81
  - Fixed handling of live content with minimumUpdatePeriod of 0.
    - https://github.com/google/shaka-player/pull/64
  - Fixed selection of live content (type=dynamic).
    - https://github.com/google/shaka-player/issues/69
    - https://github.com/google/shaka-player/issues/70
  - Fixed AJAX request timeouts.
    - https://github.com/google/shaka-player/issues/78
    - https://github.com/google/shaka-player/pull/79
  - Fixed spec compliance for polyfilled session expiration.
  - Fixed buffer time for offline playback.
  - Fixed offline API consistency.
    - https://github.com/google/shaka-player/issues/72

Features:
  - Refactored and updated support test page.
    - http://shaka-player-demo.appspot.com/support.html
  - Simplified polyfill installation. (shaka.polyfill.installAll)
  - New polyfill for CustomEvent.
  - Small improvements to browser compatibility.
    - (node.childNodes, node.textContent, currentScript, CSS fixes, etc.)
  - Documented clock sync and CORS issues with live content.
    - https://github.com/google/shaka-player/issues/53
  - Documented JRE requirements.
  - Test app now accepts a URL parameter to make ChromeCast testing easier.
    - https://github.com/google/shaka-player/issues/56
  - Stopped using deprecated methods in tests and tutorials.
    - https://github.com/google/shaka-player/issues/73
  - Added progress events for storing offline content.
  - Documented offline APIs.
    - https://github.com/google/shaka-player/issues/60


## 1.3.0 (2015-04-16)

Feature release, introducing live streaming and offline playback.

Bugfixes:
  - Fixed playback and buffering of streams whose index is inaccurate.
  - Fixed EME spec compliance.
    - https://github.com/google/shaka-player/issues/45
  - Fixed FakeEventTarget exception handling.
  - Fixed aggressive dead code stripping by the compiler.
  - Fixed a bug in which subtitles were enabled by default without a subtitle
    language match.

Features:
  - Added offline playback support.
    - https://github.com/google/shaka-player/issues/22
  - Added offline support for encrypted content (on platforms which support
    persistent licenses).
    - https://github.com/google/shaka-player/issues/23
  - Added live stream support.
    - https://github.com/google/shaka-player/issues/21
  - Added support for header-based clock synchronization.
  - Added support for inheriting Segment{Base,List,Template} across levels in
    MPDs.
  - Add polyfill support for fullscreen events.
  - Updated EME usage to the March 12 draft.
  - Added Player.getAdaptationEnabled().
    - https://github.com/google/shaka-player/pull/31
  - Added support for bandwidth restrictions and restrictions not based on
    license responses.
    - https://github.com/google/shaka-player/pull/36
  - Added support for requireJS and improved support for commonJS.
  - Sped up integration tests and improved test robustness.
  - Bandwidth estimates can now be persisted across playbacks.
  - Custom bandwidth estimator objects can now be injected into the Player.
  - Improved EME v0.1b polyfill consistency with native EME in Chrome.
  - Improved buffering and underflow mechanisms.
  - Improved error reporting if DRM info is missing.
  - Improved robustness in the face of HTTP 404 and 410 errors during segment
    fetch.
  - Improved documentation for Role tags and multilingual assets.

Test app features:
  - Example player controls in the test app.

Deprecated:
  - The following methods on Player are deprecated.  They will be removed in
    v1.4.0:
    - getCurrentResolution() (replace with video.videoWidth & video.videoHeight)
    - getCurrentTime()/seek() (replace with video.currentTime)
    - getDuration() (replace with video.duration)
    - getMuted()/setMuted() (replace with video.muted)
    - getVolume()/setVolume() (replace with video.volume)
    - play() (replace with video.play)
    - pause() (replace with video.pause)
    - requestFullscreen() (replace with video.requestFullscreen())

Broken compatibility:
  - The license postprocessor callback is no longer given a Restrictions
    argument.  See Player.getRestrictions()/setRestrictions().
  - The suppressMultipleEvents flag has been dropped from DrmSchemeInfo, which
    changes the constructor signature.  This flag interfered with key rotation.


## 1.2.3 (2015-04-07)

A roll-up of recent bugfixes.

Bugfixes:
  - Fixed consistency of setPlaybackRate(0).
  - Fixed support for mp4a.40.5 audio content.
  - Improved rewind accuracy.
  - Fixed decode of query parameters in content URLs.
    - https://github.com/google/shaka-player/pull/40
  - Fixed FakeEventTarget for Chrome 43+.
  - Removed flaky assertion in EME polyfill.
  - Made AbrManager less aggressive.
  - Fixed EME spec compatibility and encrypted playback in Chrome 43+.
    - https://github.com/google/shaka-player/issues/45

Features:
  - Added support for module.exports.
    - https://github.com/google/shaka-player/pull/35

Test app features:
  - Added a new 4k test asset.


## 1.2.2 (2015-03-11)

Bugfixes:
  - Version 1.2.1 had multiple issues with its version numbering.  These
    are now corrected, but npm requires unique version numbers to publish.
    Version 1.2.1 has been pulled from npm.
    - https://github.com/google/shaka-player/issues/30

Features:
  - Added getAdaptationEnabled() to Player.
    - https://github.com/google/shaka-player/issues/29


## 1.2.1 (2015-03-10)

A roll-up of recent bugfixes, plus a few minor additions to the test app.
Branched from v1.2.0.

Bugfixes:
  - Try to recover from a streaming failure.
    - https://github.com/google/shaka-player/issues/28
  - Ignore spurious error events from the video tag.
  - Update docs WRT content restrictions and folder organization.
  - Fix clearkey errors in Chrome 42+.
  - Fix computation of the number of segments in MpdProcessor.
    - Only affects assets which use SegmentTemplate with a duration attribute.

Test app features:
  - Rename a confusing asset.
  - Add a button to cycle video tracks.
  - Support MPD init data overrides for all DRM schemes.


## 1.2.0 (2015-02-24)

Lots of internal refactoring and bugfixes, and a few new features.

Bugfixes:
  - Buffer eviction no longer causes hangs on seek.
    - https://github.com/google/shaka-player/issues/15
  - Adaptation no longer causes hangs on looping and seeking backward.
    - https://github.com/google/shaka-player/issues/26
  - StreamStats no longer shows null for width and height before adaptation.
    - https://github.com/google/shaka-player/issues/16
  - Content with differing start times for the audio & video streams no longer
    exhibits A/V sync issues.
    - https://github.com/google/shaka-player/issues/17
  - DrmSchemeInfo's suppressMultipleEncryptedEvents flag is now correctly
    honored regardless of the timing of events.
  - Calculations for the $Time$ placeholder in MPD SegmentTemplates has been
    corrected.
  - The test app no longer causes mixed-content errors when served over HTTPS.
  - Small mistakes in URLs and asset names in the test app have been corrected.
  - Windows checkouts now have consistent newline style.
    - https://github.com/google/shaka-player/issues/12
  - Windows build steps documented.
    - https://github.com/google/shaka-player/issues/13

Features:
  - The isTypeSupported polyfill has been removed and all EME APIs have been
    updated to the [Feb 9 2015 EME spec].
    - https://github.com/google/shaka-player/issues/2
  - Gaps and overlaps in SegmentTimeline are no longer treated as an error.
    Large gaps/overlaps will still generate a warning.
    - https://github.com/google/shaka-player/issues/24
  - HDCP-related failures are now translated into error events in Chrome 42+.
    - https://github.com/google/shaka-player/issues/14
  - The MPD Role tag is now supported as a way of indicating the main
    AdaptationSet for the purposes of language matching.
    - https://github.com/google/shaka-player/issues/20
  - More detail added to AJAX error events.
    - https://github.com/google/shaka-player/issues/18
  - The Player now dispatches buffering events.
    - https://github.com/google/shaka-player/issues/25
  - Parser support for the new v1 PSSH layout, including parsing of key IDs.
    - https://github.com/google/shaka-player/issues/19
  - The fullscreen polyfill has been updated and expanded.
  - DashVideoSource refactored to split DASH-independent functionality into the
    generic StreamVideoSource.  This should simplify the implementation of new
    video sources for non-DASH manifest formats.  (Contributions welcome.)
  - Automatic build numbering has been added, with version numbers appearing in
    the test app UI.
  - The library has been published on [npm] and [cdnjs].
  - Release version numbering follows the [semantic versioning spec].

Broken Compatibility:
  - System IDs in PSSH objects are now hex strings instead of raw strings.

[Feb 9 2015 EME spec]: https://bit.ly/EmeFeb15
[npm]: https://www.npmjs.com/package/shaka-player
[cdnjs]: https://cdnjs.com/libraries/shaka-player
[semantic versioning spec]: http://semver.org/


## 1.1 (2015-01-14)

Maintenance release.

Bugfixes:
  - The enabled flag for text tracks is now preserved when switching tracks.
    Player.enableTextTrack() is no longer required after selectTextTrack().
    - https://github.com/google/shaka-player/issues/1
  - The documentation for Player methods enableTextTrack, setPreferredLanguage,
    and getCurrentResolution has been corrected.
    - https://github.com/google/shaka-player/issues/3
    - https://github.com/google/shaka-player/issues/4
    - https://github.com/google/shaka-player/issues/6
  - The AbrManager class is now correctly destroyed.
    - https://github.com/google/shaka-player/issues/5
  - Clearkey support for Chrome 41+ has been fixed.
    - https://github.com/google/shaka-player/issues/8
  - A new polyfill has been added to compensate for Chrome 41+'s removal of
    MediaKeys.isTypeSupported.
    - https://github.com/google/shaka-player/issues/7
  - Several unused internal methods have been removed from the codebase.
  - Fixed a failing assertion in one of the MediaKeys polyfills.
  - Fixed failing code coverage analysis and related parse errors in several
    tests.
  - Fixed support for MPDs with SegmentTemplate@duration and
    MPD@mediaPresentationDuration, but no Period@duration attribute.
    - https://github.com/google/shaka-player/issues/9

Features:
  - Tests are now checked for style.
  - Tests have been expanded to increase coverage and exercise more Player
    features:
    - playback rate
    - stats
    - language preference
    - license restrictions
    - WebM/VP9
    - error events
  - Integration tests now run much faster.
  - MediaKeys polyfills have received minor updates to improve compatibility
    with Chrome 41.
  - New sample assets and code in app.js to demonstrate how to use a PSSH from
    an MPD to override what's in the content itself.

Broken Compatibility:
  - None!


## 1.0 (2014-12-19)

First public release.

Bugfixes:
  - Text tracks are no longer ignored in MPD manifests.
  - Adaptation decisions are now quicker and more reliable.
    - (This bug was more noticeable on faster internet connections.)
  - Playback no longer gets "stuck" on certain content.
  - Playback no longer gets "stuck" after certain seek patterns.
  - Player get/select/enable methods can now be called without a video source.
  - A \<video\> tag's "videoWidth"/"videoHeight" attributes now update
    correctly on Chrome >= 40.
  - Manual adaptation while paused no longer unpauses the video.
  - Credentials can now be used on cross-domain license requests.
  - Range headers are no longer sent for all segment requests.
    - (This fixes issues with IIS.)
  - A missing declaration of getVideoPlaybackQuality() has been added.
  - The compiled code no longer pollutes the global namespace.
  - DASH manifests using \<SegmentList\> are now parsed correctly.
  - Formatting has been fixed in the "Shaka Player Development" tutorial.

Features:
  - The Player is now reusable.  You can call load() multiple times without
    calling destroy().
  - The JS linter is now included in sources, fixing compatibility issues
    between versions.
  - The test suite now includes playback integration tests.
  - The Player has been updated to support the 01 Dec 2014 draft of the EME
    specification.
  - The loader in load.js no longer makes assumptions about app.js.  You can
    now use load.js to bootstrap other applications.
  - The test app now uses less screen real estate.
  - All custom events have been documented, and a new tutorial has been added
    to demonstrate how they can be used.
  - The Player now has a support-check API to determine if the browser has all
    necessary features for playback.
  - Sample code in the tutorials is now marked up to highlight changes from the
    previous sample.
  - Code coverage in unit tests has been increased.
  - Flakiness in unit tests has been reduced.
  - DASH manifests using \<SegmentTemplate\> without a segment index or segment
    timeline are now supported.
  - The DASH "presentationTimeOffset" attribute is now supported.

Broken Compatibility:
  - ContentProtectionCallback no longer takes a "mimeType" argument.
  - DrmSchemeInfo constructor no longer takes a "mimeType" argument.
  - DrmSchemeInfo constructor's "initData" argument is now an object with
    fields instead of a Uint8Array.
  - DrmSchemeInfo now takes a "withCredentials" argument.
  - lib.js has been renamed to shaka-player.compiled.js.


## 0.1b (2014-11-21)

Private beta release.
<|MERGE_RESOLUTION|>--- conflicted
+++ resolved
@@ -1,4 +1,7 @@
-<<<<<<< HEAD
+## 3.1.2-charter13 (2022-05-17)
+New Features
+ - Supports CEA 608 caption positioning
+
 ## 3.1.2-charter12gap1 (2022-05-09)
 Bugfixes
  - Add streaming.pauseToGetBackInSeekRange setting
@@ -9,12 +12,6 @@
  - Added streaming.reportGapJumps setting
  - Support setting append window start and end from demo app settings
 
-=======
-## 3.1.2-charter13 (2022-05-17)
-New Features
- - Supports CEA 608 caption positioning
- 
->>>>>>> 2a3605d3
 ## 3.1.2-charter11 (2022-04-28)
 Bugfixes
  - add configurable append window start and end adjustments
